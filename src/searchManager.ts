--- conflicted
+++ resolved
@@ -218,17 +218,9 @@
             // Build context query from search parameters
             const contextQuery: ContextQuery & { fileType?: string; dateRange?: any } = {
                 query: searchQuery, // Use expanded query
-<<<<<<< HEAD
                 maxResults: resultLimit,
                 minSimilarity: minSimilarity,
                 fileTypes: filters.fileTypes
-=======
-                maxResults: filters.maxResults || 20,
-                minSimilarity: filters.minSimilarity || 0.5,
-                fileTypes: filters.fileTypes,
-                fileType: filters.fileType,
-                dateRange: filters.dateRange
->>>>>>> 1855bc8a
             };
 
             // Perform the search
