import * as vscode from 'vscode';
import { ContextService, ContextQuery, RelatedFile } from './context/contextService';
import { IndexingService } from './indexing/indexingService';
import { SearchManager, SearchFilters } from './searchManager';
import { ConfigurationManager as LegacyConfigurationManager } from './configurationManager';
import { PerformanceManager } from './performanceManager';
import { SystemValidator } from './validation/systemValidator';
import { TroubleshootingSystem } from './validation/troubleshootingGuide';
import { ConfigurationManager } from './configuration/configurationManager';
import { StateManager } from './stateManager';
import { XmlFormatterService } from './formatting/XmlFormatterService';
import { TelemetryService } from './telemetry/telemetryService';
import { WorkspaceManager } from './workspaceManager';
<<<<<<< HEAD
import { FeedbackService } from './feedback/feedbackService';
import { CentralizedLoggingService } from './logging/centralizedLoggingService';
import { ConfigService } from './configService';
=======
import { HealthCheckService } from './validation/healthCheckService';

>>>>>>> 89d1fb49

/**
 * MessageRouter - Central message handling system for VS Code extension webview communication
 *
 * This file implements the core message routing logic that facilitates communication between
 * the extension's webview UI and the backend services. It acts as the central hub for all
 * webview-to-extension communication, providing a clean separation of concerns and ensuring
 * type-safe message handling.
 *
 * Key responsibilities:
 * - Route incoming webview messages to appropriate handlers
 * - Integrate with various backend services (ContextService, IndexingService, etc.)
 * - Handle database operations (Qdrant, ChromaDB, Pinecone)
 * - Manage configuration and state operations
 * - Provide search and context query functionality
 * - Handle error responses and logging
 *
 * Architecture:
 * The MessageRouter follows a command pattern where each message type has a dedicated handler
 * method. This approach ensures maintainability and makes it easy to add new message types
 * without modifying the core routing logic.
 */
export class MessageRouter {
    private contextService: ContextService;
    private indexingService: IndexingService;
    private searchManager?: SearchManager;
    private legacyConfigurationManager?: LegacyConfigurationManager;
    private performanceManager?: PerformanceManager;
    private context: vscode.ExtensionContext;
    private systemValidator: SystemValidator;
    private troubleshootingSystem: TroubleshootingSystem;
    private configurationManager: ConfigurationManager;
    private stateManager: StateManager;
    private healthCheckService?: HealthCheckService;

    private xmlFormatterService?: XmlFormatterService;
    private workspaceManager?: WorkspaceManager;
<<<<<<< HEAD
    private feedbackService: FeedbackService;
    private telemetryService?: TelemetryService;
>>>>>>> 647ca7f2331a8f38515f1ca7b9bd6cef9de6e3c7

    /**
     * Constructs a new MessageRouter instance with core services
     *
     * @param contextService - Service for handling context-related operations (file content, related files, etc.)
     * @param indexingService - Service for managing document indexing operations
     * @param context - VS Code extension context providing access to extension APIs and storage
     * @param stateManager - Service for managing extension state and persistence
     */
    constructor(contextService: ContextService, indexingService: IndexingService, context: vscode.ExtensionContext, stateManager: StateManager) {
        this.contextService = contextService;
        this.indexingService = indexingService;
        this.context = context;
        this.healthCheckService = new HealthCheckService(this.contextService);

        this.stateManager = stateManager;
        this.systemValidator = new SystemValidator(context);
        this.troubleshootingSystem = new TroubleshootingSystem();
        this.configurationManager = new ConfigurationManager(context);

        // Create a logging service for the feedback service
        const configService = new ConfigService();
        const loggingService = new CentralizedLoggingService(configService);
        this.feedbackService = new FeedbackService(loggingService);
    }

    /**
     * Sets up advanced managers for enhanced functionality
     *
     * This method is called after initial construction to provide access to optional
     * advanced services that may not be available during initial startup or may require
     * additional initialization.
     *
     * @param searchManager - Advanced search management service with filtering and suggestions
     * @param legacyConfigurationManager - Legacy configuration management service
     * @param performanceManager - Performance monitoring and metrics collection service
     * @param xmlFormatterService - XML formatting and processing service
     * @param telemetryService - Optional telemetry service for anonymous usage analytics
     */
    setAdvancedManagers(
        searchManager: SearchManager,
        legacyConfigurationManager: LegacyConfigurationManager,
        performanceManager: PerformanceManager,
        xmlFormatterService: XmlFormatterService,
        telemetryService?: TelemetryService
    ): void {
        this.searchManager = searchManager;
        this.legacyConfigurationManager = legacyConfigurationManager;
        this.performanceManager = performanceManager;
        this.xmlFormatterService = xmlFormatterService;
        this.telemetryService = telemetryService;
        console.log('MessageRouter: Advanced managers set');
    }

    /**
     * Main message entry point - routes incoming webview messages to appropriate handlers
     *
     * This method serves as the central dispatcher for all webview communications. It implements
     * a try-catch pattern to ensure that errors in individual handlers don't crash the entire
     * message processing system.
     *
     * @param message - The incoming message object from the webview, must contain a 'command' property
     * @param webview - The VS Code webview instance that sent the message, used for responses
     */
    async handleMessage(message: any, webview: vscode.Webview): Promise<void> {
        try {
            console.log('MessageRouter: Handling message:', message.command);

            // Route message to appropriate handler based on command type
            switch (message.command) {
                case 'ping':
                    await this.handlePing(message, webview);
                    break;
                case 'checkSetupStatus':
                    await this.handleCheckSetupStatus(message, webview);
                    break;
                case 'startDatabase':
                    await this.handleStartDatabase(message, webview);
                    break;
                case 'validateDatabase':
                    await this.handleValidateDatabase(message, webview);
                    break;
                case 'saveSecretValue':
                    await this.handleSaveSecretValue(message, webview);
                    break;
                case 'getSecretValue':
                    await this.handleGetSecretValue(message, webview);
                    break;
                case 'runSystemValidation':
                    await this.handleRunSystemValidation(message, webview);
                    break;
                case 'getTroubleshootingGuides':
                    await this.handleGetTroubleshootingGuides(message, webview);
                    break;
                case 'runHealthChecks':
                    await this.handleRunHealthChecks(webview);
                    break;
                case 'runAutoFix':
                    await this.handleRunAutoFix(message, webview);
                    break;
                case 'openTroubleshootingGuide':
                    await this.handleOpenTroubleshootingGuide(message, webview);
                    break;
                case 'exportConfiguration':
                    await this.handleExportConfiguration(message, webview);
                    break;
                case 'importConfiguration':
                    await this.handleImportConfiguration(message, webview);
                    break;
                case 'getConfigurationTemplates':
                    await this.handleGetConfigurationTemplates(message, webview);
                    break;
                case 'getConfigurationBackups':
                    await this.handleGetConfigurationBackups(message, webview);
                    break;
                case 'validateConfiguration':
                    await this.handleValidateConfiguration(message, webview);
                    break;
                case 'applyConfigurationTemplate':
                    await this.handleApplyConfigurationTemplate(message, webview);
                    break;
                case 'createConfigurationBackup':
                    await this.handleCreateConfigurationBackup(message, webview);
                    break;
                case 'restoreConfigurationBackup':
                    await this.handleRestoreConfigurationBackup(message, webview);
                    break;
                case 'getFileContent':
                    await this.handleGetFileContent(message, webview);
                    break;
                case 'findRelatedFiles':
                    await this.handleFindRelatedFiles(message, webview);
                    break;
                case 'queryContext':
                    await this.handleQueryContext(message, webview);
                    break;
                case 'search':
                    await this.handleSearch(message, webview);
                    break;
                case 'getServiceStatus':
                    await this.handleGetServiceStatus(webview);
                    break;
                case 'startIndexing':
                    await this.handleStartIndexing(message, webview);
                    break;
                case 'retryIndexing':
                    await this.handleStartIndexing(message, webview);
                    break;
                case 'openFile':
                    await this.handleOpenFile(message, webview);
                    break;
                case 'pauseIndexing':
                    await this.handlePauseIndexing(webview);
                    break;
                case 'resumeIndexing':
                    await this.handleResumeIndexing(webview);
                    break;
                case 'getIndexInfo':
                    await this.handleGetIndexInfo(webview);
                    break;
                case 'clearIndex':
                    await this.handleClearIndex(webview);
                    break;
                case 'getWorkspaceList':
                    await this.handleGetWorkspaceList(webview);
                    break;
                case 'getSettings':
                    await this.handleGetSettings(webview);
                    break;
                case 'updateSettings':
                    await this.handleUpdateSettings(message, webview);
                    break;
                case 'trackTelemetry':
                    await this.handleTrackTelemetry(message, webview);
                    break;
                case 'navigateToView':
                    await this.handleNavigateToView(message, webview);
                    break;
                case 'setQuery':
                    await this.handleSetQuery(message, webview);
                    break;
                case 'setSearchTab':
                    await this.handleSetSearchTab(message, webview);
                    break;
                case 'switchWorkspace':
                    await this.handleSwitchWorkspace(message, webview);
                    break;
                case 'getWorkspaceStats':
                    await this.handleGetWorkspaceStats(webview);
                    break;
                case 'advancedSearch':
                    await this.handleAdvancedSearch(message, webview);
                    break;
                case 'getSearchSuggestions':
                    await this.handleGetSearchSuggestions(message, webview);
                    break;
                case 'getSearchHistory':
                    await this.handleGetSearchHistory(webview);
                    break;
                // Note: Duplicate 'validateConfiguration' case - intentional for backward compatibility
                case 'validateConfiguration':
                    await this.handleValidateConfiguration(message, webview);
                    break;
                case 'getConfigurationPresets':
                    await this.handleGetConfigurationPresets(webview);
                    break;
                case 'applyConfigurationPreset':
                    await this.handleApplyConfigurationPreset(message, webview);
                    break;
                case 'getPerformanceMetrics':
                    await this.handleGetPerformanceMetrics(webview);
                    break;
                case 'getFilePreview':
                    await this.handleGetFilePreview(message, webview);
                    break;
                // Note: 'MapToSettings' and 'openSettings' both handle the same action
                case 'MapToSettings':
                    await this.handleMapToSettings(webview);
                    break;
                case 'openSettings':
                    await this.handleMapToSettings(webview);
                    break;
                case 'getGlobalState':
                    await this.handleGetGlobalState(message, webview);
                    break;
                case 'setGlobalState':
                    await this.handleSetGlobalState(message, webview);
                    break;
                case 'checkFirstRunAndStartTour':
                    await this.handleCheckFirstRunAndStartTour(webview);
                    break;
                case 'requestOpenFolder':
                    await this.handleRequestOpenFolder(message, webview);
                    break;
                case 'heartbeat':
                    await this.handleHeartbeat(message, webview);
                    break;
                case 'getHealthStatus':
                    await this.handleGetHealthStatus(message, webview);
                    break;
                case 'getInitialState':
                    await this.handleGetInitialState(message, webview);
                    break;
                case 'getState':
                    await this.handleGetState(message, webview);
                    break;
                case 'testDatabaseConnection':
                    await this.handleTestDatabaseConnection(message, webview);
                    break;
                case 'testProviderConnection':
                    await this.handleTestProviderConnection(message, webview);
                    break;
                case 'openExternalLink':
                    await this.handleOpenExternalLink(message, webview);
                    break;
                case 'startSetup':
                    await this.handleStartSetup(message, webview);
                    break;
                case 'submitFeedback':
                    await this.handleSubmitFeedback(message, webview);
                    break;
                case 'onboardingFinished':
                    await this.handleOnboardingFinished(message, webview);
                    break;
                case 'copyToClipboard':
                    await this.handleCopyToClipboard(message, webview);
                    break;
                default:
                    // Handle unknown commands with a warning and error response
                    console.warn('MessageRouter: Unknown command:', message.command);
                    await this.sendErrorResponse(webview, `Unknown command: ${message.command}`, message.requestId);
                    break;
            }
        } catch (error) {
            // Global error handling to prevent uncaught exceptions from crashing the message router
            console.error('MessageRouter: Error handling message:', error);
            await this.sendErrorResponse(webview, error instanceof Error ? error.message : String(error), message.requestId);
        }
    }

    /**
     * Handles ping messages for connection testing
     *
     * Simple ping-pong implementation used to verify that the webview-to-extension
     * communication channel is working properly. This is often used during initial
     * connection setup or as a heartbeat mechanism.
     *
     * @param message - The ping message, should contain requestId for correlation
     * @param webview - The webview to send the pong response to
     */
    private async handlePing(message: any, webview: vscode.Webview): Promise<void> {
        console.log('MessageRouter: Received ping from webview', message.requestId);

        // Respond with pong including the same requestId for correlation and current timestamp
        await webview.postMessage({
            command: 'pong',
            requestId: message.requestId,
            timestamp: new Date().toISOString()
        });
    }

    /**
     * Checks if the workspace is properly configured for first-time setup
     *
     * This handler determines if the extension has been properly configured by checking:
     * 1. If a workspace folder is open
     * 2. If required services are connected and configured
     *
     * @param message - The check setup status message, should contain requestId
     * @param webview - The webview to send the response to
     */
    private async handleCheckSetupStatus(message: any, webview: vscode.Webview): Promise<void> {
        try {
            // First check if there's an open workspace folder
            const workspaceFolders = vscode.workspace.workspaceFolders;
            if (!workspaceFolders || workspaceFolders.length === 0) {
                await webview.postMessage({
                    command: 'response',
                    requestId: message.requestId,
                    data: {
                        isConfigured: false,
                        reason: 'No workspace folder'
                    }
                });
                return;
            }

            // Check if core services are properly configured and running
            const status = await this.contextService.getStatus();
            const isConfigured = status.qdrantConnected && status.embeddingProvider !== null;

            await webview.postMessage({
                command: 'response',
                requestId: message.requestId,
                data: {
                    isConfigured,
                    status: status
                }
            });

        } catch (error) {
            console.error('MessageRouter: Error checking setup status:', error);
            await webview.postMessage({
                command: 'response',
                requestId: message.requestId,
                error: error instanceof Error ? error.message : String(error),
                data: {
                    isConfigured: false
                }
            });
        }
    }

    /**
     * Handles requests to start local database services
     *
     * This handler supports starting different types of local databases via Docker:
     * - Qdrant: Vector database for semantic search
     * - ChromaDB: Alternative vector database
     *
     * @param message - The start database message, should contain database type and config
     * @param webview - The webview to send status updates to
     */
    private async handleStartDatabase(message: any, webview: vscode.Webview): Promise<void> {
        try {
            const { database, config } = message;
            console.log('MessageRouter: Starting database:', database, config);

            // Route to appropriate database startup method based on type
            switch (database) {
                case 'qdrant':
                    await this.startQdrant(webview);
                    break;
                case 'chromadb':
                    await this.startChromaDB(webview, config);
                    break;
                default:
                    throw new Error(`Unsupported database type for starting: ${database}`);
            }

        } catch (error) {
            console.error('MessageRouter: Error starting database:', error);
            await webview.postMessage({
                command: 'databaseStatus',
                data: {
                    status: 'error',
                    error: error instanceof Error ? error.message : String(error)
                }
            });
        }
    }

    /**
     * Handles requests to validate cloud database connections
     *
     * This handler validates connections to cloud-based database services:
     * - Pinecone: Cloud vector database service
     *
     * @param message - The validate database message, should contain database type and config
     * @param webview - The webview to send validation results to
     */
    private async handleValidateDatabase(message: any, webview: vscode.Webview): Promise<void> {
        try {
            const { database, config } = message;
            console.log('MessageRouter: Validating database:', database);

            // Route to appropriate database validation method based on type
            switch (database) {
                case 'pinecone':
                    await this.validatePinecone(webview, config);
                    break;
                default:
                    throw new Error(`Unsupported database type for validation: ${database}`);
            }

        } catch (error) {
            console.error('MessageRouter: Error validating database:', error);
            await webview.postMessage({
                command: 'databaseStatus',
                data: {
                    status: 'error',
                    error: error instanceof Error ? error.message : String(error)
                }
            });
        }
    }

    /**
     * Starts Qdrant vector database using Docker
     *
     * This method creates a new VS Code terminal and runs the Qdrant Docker container.
     * After starting the container, it initiates health checking to determine when
     * the database is ready to accept connections.
     *
     * @param webview - The webview to send status updates to
     */
    private async startQdrant(webview: vscode.Webview): Promise<void> {
        // Create a dedicated terminal for Qdrant to keep it separate from other terminals
        const terminal = vscode.window.createTerminal('Qdrant Database');
        terminal.sendText('docker run -p 6333:6333 qdrant/qdrant');
        terminal.show();

        // Notify webview that database startup has been initiated
        await webview.postMessage({
            command: 'databaseStarted',
            data: { database: 'qdrant', status: 'starting' }
        });

        // Begin polling to check when the database is healthy and ready
        this.pollDatabaseHealth(webview, 'qdrant');
    }

    /**
     * Starts ChromaDB vector database using Docker
     *
     * This method creates a new VS Code terminal and runs the ChromaDB Docker container
     * with a configurable port. After starting the container, it initiates health checking.
     *
     * @param webview - The webview to send status updates to
     * @param config - Configuration object that may contain custom port settings
     */
    private async startChromaDB(webview: vscode.Webview, config: any): Promise<void> {
        // Use provided port or default to 8000
        const port = config?.port || 8000;
        const terminal = vscode.window.createTerminal('ChromaDB Database');
        terminal.sendText(`docker run -p ${port}:8000 chromadb/chroma`);
        terminal.show();

        // Notify webview that database startup has been initiated
        await webview.postMessage({
            command: 'databaseStarted',
            data: { database: 'chromadb', status: 'starting' }
        });

        // Begin polling to check when the database is healthy and ready
        this.pollDatabaseHealth(webview, 'chromadb', config);
    }

    /**
     * Validates Pinecone cloud database connection
     *
     * This method tests the connection to Pinecone by attempting to list databases.
     * It handles various error scenarios including invalid API keys, permission issues,
     * and network timeouts.
     *
     * @param webview - The webview to send validation results to
     * @param config - Configuration object containing API key and environment settings
     * @throws Error if validation fails or connection times out
     */
    private async validatePinecone(webview: vscode.Webview, config: any): Promise<void> {
        // Validate required configuration parameters
        if (!config?.apiKey || !config?.environment) {
            throw new Error('Pinecone API key and environment are required');
        }

        try {
            // Test Pinecone connection by listing databases via their API
            const response = await fetch(`https://controller.${config.environment}.pinecone.io/databases`, {
                method: 'GET',
                headers: {
                    'Api-Key': config.apiKey,
                    'Content-Type': 'application/json'
                },
                // Set timeout to prevent hanging on slow connections
                signal: AbortSignal.timeout(10000)
            });

            if (response.ok) {
                // Connection successful
                await webview.postMessage({
                    command: 'databaseStatus',
                    data: { status: 'running' }
                });
            } else if (response.status === 401) {
                // Authentication failed
                throw new Error('Invalid Pinecone API key');
            } else if (response.status === 403) {
                // Authorization failed
                throw new Error('Access denied - check your API key permissions');
            } else {
                // Other HTTP errors
                throw new Error(`Pinecone connection failed: ${response.status} ${response.statusText}`);
            }

        } catch (error) {
            // Handle network timeouts specifically
            if (error instanceof Error && error.name === 'AbortError') {
                throw new Error('Pinecone connection timeout - check your environment');
            }
            throw error;
        }
    }

    /**
     * Polls database health endpoint to determine when service is ready
     *
     * This method implements a polling mechanism to check if a database service
     * has started successfully and is ready to accept connections. It will poll
     * for a maximum of 30 seconds before timing out.
     *
     * @param webview - The webview to send health status updates to
     * @param database - The type of database being checked ('qdrant' or 'chromadb')
     * @param config - Optional configuration for database-specific settings (like port)
     */
    private async pollDatabaseHealth(webview: vscode.Webview, database: string, config?: any): Promise<void> {
        const maxAttempts = 30; // 30 seconds total timeout
        let attempts = 0;

        const checkHealth = async (): Promise<void> => {
            try {
                attempts++;
                let healthUrl: string;

                // Determine the appropriate health endpoint URL based on database type
                switch (database) {
                    case 'qdrant':
                        healthUrl = 'http://localhost:6333/health';
                        break;
                    case 'chromadb':
                        const port = config?.port || 8000;
                        healthUrl = `http://localhost:${port}/api/v1/heartbeat`;
                        break;
                    default:
                        throw new Error(`Unsupported database for health check: ${database}`);
                }

                // Make HTTP request to health endpoint
                const response = await fetch(healthUrl);
                if (response.ok) {
                    // Database is healthy and ready
                    await webview.postMessage({
                        command: 'databaseStatus',
                        data: { status: 'running' }
                    });
                    return;
                }

                // If not ready yet and we haven't exceeded max attempts, schedule another check
                if (attempts < maxAttempts) {
                    setTimeout(checkHealth, 1000); // Check again in 1 second
                } else {
                    // Max attempts reached without success
                    await webview.postMessage({
                        command: 'databaseStatus',
                        data: {
                            status: 'error',
                            error: `${database} failed to start within 30 seconds`
                        }
                    });
                }

            } catch (error) {
                // Handle connection errors (likely database not ready yet)
                if (attempts < maxAttempts) {
                    setTimeout(checkHealth, 1000); // Check again in 1 second
                } else {
                    // Max attempts reached with persistent errors
                    await webview.postMessage({
                        command: 'databaseStatus',
                        data: {
                            status: 'error',
                            error: `${database} health check failed`
                        }
                    });
                }
            }
        };

        // Start health checking after a short delay to allow database initialization
        setTimeout(checkHealth, 2000); // Wait 2 seconds before first check
    }

    /**
     * Retrieves content of a specified file with optional related chunks
     *
     * This handler fetches the content of a file and can optionally include
     * semantically related code chunks for enhanced context understanding.
     *
     * @param message - The get file content message, should contain filePath and includeRelatedChunks flag
     * @param webview - The webview to send the file content response to
     */
    private async handleGetFileContent(message: any, webview: vscode.Webview): Promise<void> {
        const { filePath, includeRelatedChunks = false } = message;

        // Validate required parameters
        if (!filePath) {
            await this.sendErrorResponse(webview, 'File path is required');
            return;
        }

        // Retrieve file content from context service
        const result = await this.contextService.getFileContent(filePath, includeRelatedChunks);

        // Send result back to webview
        await webview.postMessage({
            command: 'fileContentResponse',
            requestId: message.requestId,
            data: result
        });
    }
    /**
     * Opens a file in the editor at the specified location
     * @param message - expects { filePath: string, lineNumber?: number, columnNumber?: number }
     */
    private async handleOpenFile(message: any, webview: vscode.Webview): Promise<void> {
        const { filePath, lineNumber, columnNumber } = message;
        try {
            if (!filePath) {
                await this.sendErrorResponse(webview, 'File path is required');
                return;
            }
            const uri = vscode.Uri.file(filePath);
            const options: vscode.TextDocumentShowOptions = {};
            if (typeof lineNumber === 'number') {
                const pos = new vscode.Position(Math.max(0, lineNumber - 1), Math.max(0, (columnNumber || 1) - 1));
                const range = new vscode.Range(pos, pos);
                options.selection = range;
            }
            await vscode.window.showTextDocument(uri, options);
        } catch (err) {
            console.error('MessageRouter: Failed to open file', err);
            await this.sendErrorResponse(webview, err instanceof Error ? err.message : String(err));
        }
    }


    /**
     * Finds files related to a given query using semantic search
     *
     * This handler uses the context service to perform semantic search and find
     * files that are related to the provided query, with configurable similarity
     * thresholds and result limits.
     *
     * @param message - The find related files message, should contain query and optional parameters
     * @param webview - The webview to send the related files response to
     */
    private async handleFindRelatedFiles(message: any, webview: vscode.Webview): Promise<void> {
        const { query, currentFilePath, maxResults = 10, minSimilarity = 0.5 } = message;

        // Validate required parameters
        if (!query) {
            await this.sendErrorResponse(webview, 'Query is required');
            return;
        }

        // Perform semantic search for related files
        const result = await this.contextService.findRelatedFiles(
            query,
            currentFilePath,
            maxResults,
            minSimilarity
        );

        // Send results back to webview
        await webview.postMessage({
            command: 'relatedFilesResponse',
            requestId: message.requestId,
            data: result
        });
    }

    /**
     * Performs advanced context queries with customizable parameters
     *
     * This handler allows for complex context queries with various filtering
     * and configuration options through the ContextQuery object.
     *
     * @param message - The query context message, should contain a ContextQuery object
     * @param webview - The webview to send the context query response to
     */
    private async handleQueryContext(message: any, webview: vscode.Webview): Promise<void> {
        const contextQuery: ContextQuery = message.contextQuery;

        // Validate required parameters
        if (!contextQuery.query) {
            await this.sendErrorResponse(webview, 'Query is required');
            return;
        }

        // Execute advanced context query
        const result = await this.contextService.queryContext(contextQuery);

        // Send results back to webview
        await webview.postMessage({
            command: 'contextQueryResponse',
            requestId: message.requestId,
            data: result
        });
    }

    /**
     * Performs basic search operations with default parameters
     *
     * This handler provides a simplified search interface that uses default
     * parameters for max results and similarity threshold. It internally
     * delegates to the context service's queryContext method.
     *
     * @param message - The search message, should contain the query string
     * @param webview - The webview to send the search response to
     */
    private async handleSearch(message: any, webview: vscode.Webview): Promise<void> {
        const { query, filters } = message;

        // Validate required parameters
        if (!query) {
            await this.sendErrorResponse(webview, 'Query is required', message.requestId);
            return;
        }

        // Build context query with filters
        const contextQuery: any = {
            query,
            maxResults: 20,
            minSimilarity: 0.5
        };

        // Add filters if provided
        if (filters) {
            if (filters.fileType) {
                contextQuery.fileType = filters.fileType;
            }
            if (filters.dateRange) {
                contextQuery.dateRange = filters.dateRange;
            }
            if (filters.maxResults) {
                contextQuery.maxResults = filters.maxResults;
            }
            if (filters.minSimilarity) {
                contextQuery.minSimilarity = filters.minSimilarity;
            }
        }

        // Perform search with filters
        const result = await this.contextService.queryContext(contextQuery);

        // Send results back to webview
        await webview.postMessage({
            command: 'searchResponse',
            requestId: message.requestId,
            data: result
        });
    }

    /**
     * Retrieves the current status of all core services
     *
     * This handler provides a comprehensive status overview of all services
     * managed by the context service, including database connections and
     * embedding provider status.
     *
     * @param webview - The webview to send the service status response to
     */
    private async handleGetServiceStatus(webview: vscode.Webview): Promise<void> {
        // Get current status from context service
        const status = await this.contextService.getStatus();

        // Send status back to webview
        await webview.postMessage({
            command: 'serviceStatusResponse',
            data: status
        });
    }

    /**
     * Runs health checks for critical services and returns results to webview
     */
    private async handleRunHealthChecks(webview: vscode.Webview): Promise<void> {
        try {
            const results = await this.healthCheckService?.runAllChecks();
            await webview.postMessage({
                command: 'healthCheckResponse',
                data: results ?? []
            });
        } catch (error) {
            await webview.postMessage({
                command: 'healthCheckResponse',
                data: [],
                error: error instanceof Error ? error.message : String(error)
            });
        }
    }

    /**
     * Handles the setup completion and configuration from the startup form
     *
     * This handler processes the setup configuration submitted from the startup form,
     * saves the configuration, and initiates the indexing process. It acts as the
     * bridge between the setup form and the indexing workflow.
     *
     * @param message - The setup message containing database and provider configuration
     * @param webview - The webview to send responses to
     */
    private async handleStartSetup(message: any, webview: vscode.Webview): Promise<void> {
        try {
            console.log('MessageRouter: Handling start setup request', message);

            const { database, provider, databaseConfig, providerConfig } = message;

            // Validate required configuration
            if (!database || !provider) {
                await webview.postMessage({
                    command: 'setupError',
                    error: 'Database and provider selection are required'
                });
                return;
            }

            // Log the configuration for now - in a full implementation,
            // this would save to VS Code settings or a configuration file
            console.log('MessageRouter: Setup configuration received:', {
                database,
                provider,
                databaseConfig,
                providerConfig
            });

            // Notify webview that setup is complete and indexing will start
            await webview.postMessage({
                command: 'setupComplete',
                data: {
                    database,
                    provider,
                    message: 'Setup completed successfully. Starting indexing...'
                }
            });

            // Start indexing automatically after setup
            await this.handleStartIndexing(message, webview);

        } catch (error) {
            console.error('MessageRouter: Error during setup:', error);
            await webview.postMessage({
                command: 'setupError',
                error: error instanceof Error ? error.message : 'An unknown error occurred during setup.'
            });
        }
    }

    /**
     * Initiates the document indexing process
     *
     * This handler triggers the indexing of workspace documents to make them
     * searchable. It includes state validation to prevent concurrent indexing
     * operations and provides appropriate error responses.
     *
     * @param webview - The webview to send the response to
     */
    private async handleStartIndexing(message: any, webview: vscode.Webview): Promise<void> {
        try {
            console.log('MessageRouter: Handling start indexing request');

            // Check if indexing is already in progress
            if (this.stateManager.isIndexing()) {
                await webview.postMessage({
                    command: 'indexingError',
                    requestId: message.requestId,
                    error: 'Indexing is already in progress.'
                });
                console.log('MessageRouter: Indexing already in progress, request rejected');
                return;
            }

            // Start indexing with progress callback to stream updates to the webview
            const indexingPromise = this.indexingService.startIndexing((progress) => {
                const percent = progress.totalFiles > 0 ? Math.round((progress.processedFiles / progress.totalFiles) * 100) : 0;
                webview.postMessage({
                    command: 'indexingProgress',
                    progress: percent,
                    message: `Phase: ${progress.currentPhase} - ${progress.currentFile || ''}`,
                    filesProcessed: progress.processedFiles,
                    totalFiles: progress.totalFiles,
                    currentFile: progress.currentFile,
                });
            });

            const result = await indexingPromise;

            await webview.postMessage({
                command: 'indexingComplete',
                requestId: message.requestId,
                chunksCreated: result.chunks.length,
                duration: result.duration,
                errors: result.errors
            });
            console.log('MessageRouter: Indexing completed');

        } catch (error) {
            console.error('MessageRouter: Error during indexing:', error);
            await webview.postMessage({
                command: 'indexingError',
                requestId: message.requestId,
                error: error instanceof Error ? error.message : 'An unknown error occurred while indexing.'
            });
        }
    }

    /**
     * Pauses the current indexing operation
     *
     * This handler pauses an ongoing indexing process, allowing it to be resumed later.
     * The indexing state is preserved so it can continue from where it left off.
     *
     * @param webview - The webview to send the response to
     */
    private async handlePauseIndexing(webview: vscode.Webview): Promise<void> {
        try {
            console.log('MessageRouter: Handling pause indexing request');

            // Check if indexing is currently running
            if (!this.stateManager.isIndexing()) {
                await webview.postMessage({
                    command: 'pauseIndexingResponse',
                    success: false,
                    error: 'No indexing operation is currently running'
                });
                return;
            }

            // Check if already paused
            if (this.stateManager.isPaused()) {
                await webview.postMessage({
                    command: 'pauseIndexingResponse',
                    success: false,
                    error: 'Indexing is already paused'
                });
                return;
            }

            // Pause the indexing operation
            this.indexingService.pause();

            await webview.postMessage({
                command: 'pauseIndexingResponse',
                success: true,
                message: 'Indexing paused successfully'
            });

        } catch (error) {
            console.error('MessageRouter: Error pausing indexing:', error);
            await this.sendErrorResponse(webview, `Failed to pause indexing: ${error instanceof Error ? error.message : String(error)}`);
        }
    }

    /**
     * Resumes a paused indexing operation
     *
     * This handler resumes a previously paused indexing process, continuing
     * from where it left off using the saved state.
     *
     * @param webview - The webview to send the response to
     */
    private async handleResumeIndexing(webview: vscode.Webview): Promise<void> {
        try {
            console.log('MessageRouter: Handling resume indexing request');

            // Check if indexing is paused
            if (!this.stateManager.isPaused()) {
                await webview.postMessage({
                    command: 'resumeIndexingResponse',
                    success: false,
                    error: 'No paused indexing operation to resume'
                });
                return;
            }

            // Resume the indexing operation
            await this.indexingService.resume();

            await webview.postMessage({
                command: 'resumeIndexingResponse',
                success: true,
                message: 'Indexing resumed successfully'
            });

        } catch (error) {
            console.error('MessageRouter: Error resuming indexing:', error);
            await this.sendErrorResponse(webview, `Failed to resume indexing: ${error instanceof Error ? error.message : String(error)}`);
        }
    }

    /**
     * Gets information about the current index
     *
     * This handler retrieves statistics about the current workspace index,
     * including the number of indexed files and vectors.
     *
     * @param webview - The webview to send the response to
     */
    private async handleGetIndexInfo(webview: vscode.Webview): Promise<void> {
        try {
            console.log('MessageRouter: Handling get index info request');

            // Get index information from the indexing service
            const indexInfo = await this.indexingService.getIndexInfo();

            if (indexInfo) {
                await webview.postMessage({
                    command: 'getIndexInfoResponse',
                    success: true,
                    data: {
                        fileCount: indexInfo.fileCount,
                        vectorCount: indexInfo.vectorCount,
                        collectionName: indexInfo.collectionName
                    }
                });
            } else {
                await webview.postMessage({
                    command: 'getIndexInfoResponse',
                    success: true,
                    data: {
                        fileCount: 0,
                        vectorCount: 0,
                        collectionName: 'No collection found'
                    }
                });
            }

        } catch (error) {
            console.error('MessageRouter: Error getting index info:', error);
            await this.sendErrorResponse(webview, `Failed to get index info: ${error instanceof Error ? error.message : String(error)}`);
        }
    }

    /**
     * Clears the entire index for the current workspace
     *
     * This handler removes all indexed data from the vector database,
     * effectively resetting the index to an empty state.
     *
     * @param webview - The webview to send the response to
     */
    private async handleClearIndex(webview: vscode.Webview): Promise<void> {
        try {
            console.log('MessageRouter: Handling clear index request');

            // Clear the index using the indexing service
            const success = await this.indexingService.clearIndex();

            if (success) {
                await webview.postMessage({
                    command: 'clearIndexResponse',
                    success: true,
                    message: 'Index cleared successfully'
                });
            } else {
                await webview.postMessage({
                    command: 'clearIndexResponse',
                    success: false,
                    error: 'Failed to clear index'
                });
            }

        } catch (error) {
            console.error('MessageRouter: Error clearing index:', error);
            await this.sendErrorResponse(webview, `Failed to clear index: ${error instanceof Error ? error.message : String(error)}`);
        }
    }

    /**
     * Performs advanced search with customizable filters
     *
     * This handler provides enhanced search capabilities with filtering options
     * such as file types, date ranges, and other search criteria. It requires
     * the SearchManager to be available.
     *
     * @param message - The advanced search message, should contain query and optional filters
     * @param webview - The webview to send the advanced search response to
     */
    private async handleAdvancedSearch(message: any, webview: vscode.Webview): Promise<void> {
        // Check if SearchManager is available
        if (!this.searchManager) {
            await this.sendErrorResponse(webview, 'SearchManager not available');
            return;
        }

        const { query, filters } = message;

        // Validate required parameters
        if (!query) {
            await this.sendErrorResponse(webview, 'Query is required');
            return;
        }

        // Perform advanced search with filters
        const result = await this.searchManager.search(query, filters);

        // Send results back to webview
        await webview.postMessage({
            command: 'advancedSearchResponse',
            requestId: message.requestId,
            data: result
        });
    }

    /**
     * Retrieves search suggestions based on partial query input
     *
     * This handler provides autocomplete suggestions as the user types
     * their search query. It requires the SearchManager to be available.
     *
     * @param message - The get search suggestions message, should contain partialQuery
     * @param webview - The webview to send the search suggestions response to
     */
    private async handleGetSearchSuggestions(message: any, webview: vscode.Webview): Promise<void> {
        // Check if SearchManager is available
        if (!this.searchManager) {
            await this.sendErrorResponse(webview, 'SearchManager not available');
            return;
        }

        const { partialQuery } = message;
        // Get suggestions based on partial query
        const suggestions = this.searchManager.getSuggestions(partialQuery);

        // Send suggestions back to webview
        await webview.postMessage({
            command: 'searchSuggestionsResponse',
            requestId: message.requestId,
            data: suggestions
        });
    }

    /**
     * Retrieves the user's search history
     *
     * This handler returns a list of recent searches performed by the user,
     * enabling quick access to previous queries. It requires the SearchManager
     * to be available.
     *
     * @param webview - The webview to send the search history response to
     */
    private async handleGetSearchHistory(webview: vscode.Webview): Promise<void> {
        // Check if SearchManager is available
        if (!this.searchManager) {
            await this.sendErrorResponse(webview, 'SearchManager not available');
            return;
        }

        // Get search history from SearchManager
        const history = this.searchManager.getSearchHistory();

        // Send history back to webview
        await webview.postMessage({
            command: 'searchHistoryResponse',
            data: history
        });
    }

    /**
     * Retrieves available configuration presets
     *
     * This handler returns a list of predefined configuration presets that
     * users can apply to quickly configure the extension for different use cases.
     *
     * @param webview - The webview to send the configuration presets response to
     */
    private async handleGetConfigurationPresets(webview: vscode.Webview): Promise<void> {
        // Get configuration presets from legacy configuration manager
        const presets = this.legacyConfigurationManager?.getConfigurationPresets() || [];

        // Send presets back to webview
        await webview.postMessage({
            command: 'configurationPresetsResponse',
            data: presets
        });
    }

    /**
     * Applies a configuration preset by name
     *
     * This handler applies a predefined configuration preset to quickly set up
     * the extension for a specific use case. It requires the legacy
     * ConfigurationManager to be available.
     *
     * @param message - The apply configuration preset message, should contain presetName
     * @param webview - The webview to send the application result to
     */
    private async handleApplyConfigurationPreset(message: any, webview: vscode.Webview): Promise<void> {
        // Check if ConfigurationManager is available
        if (!this.legacyConfigurationManager) {
            await this.sendErrorResponse(webview, 'ConfigurationManager not available');
            return;
        }

        const { presetName } = message;

        try {
            // Apply the specified preset
            await this.legacyConfigurationManager.applyPreset(presetName);

            // Send success response
            await webview.postMessage({
                command: 'configurationPresetAppliedResponse',
                requestId: message.requestId,
                data: { success: true }
            });
        } catch (error) {
            // Forward error to webview
            await this.sendErrorResponse(webview, error instanceof Error ? error.message : String(error));
        }
    }

    /**
     * Retrieves current performance metrics
     *
     * This handler returns performance metrics collected by the PerformanceManager,
     * such as memory usage, response times, and other performance indicators.
     * It requires the PerformanceManager to be available.
     *
     * @param webview - The webview to send the performance metrics response to
     */
    private async handleGetPerformanceMetrics(webview: vscode.Webview): Promise<void> {
        // Check if PerformanceManager is available
        if (!this.performanceManager) {
            await this.sendErrorResponse(webview, 'PerformanceManager not available');
            return;
        }

        // Get current metrics from PerformanceManager
        const metrics = this.performanceManager.getMetrics();

        // Send metrics back to webview
        await webview.postMessage({
            command: 'performanceMetricsResponse',
            data: metrics
        });
    }

    /**
     * Retrieves a preview of a file with surrounding context
     *
     * This handler provides a preview of a specific file at a given line number,
     * with optional surrounding context lines. It's useful for showing search results
     * or code references with context. It requires the SearchManager to be available.
     *
     * @param message - The get file preview message, should contain filePath, lineNumber, and optional contextLines
     * @param webview - The webview to send the file preview response to
     */
    private async handleGetFilePreview(message: any, webview: vscode.Webview): Promise<void> {
        // Check if SearchManager is available
        if (!this.searchManager) {
            await this.sendErrorResponse(webview, 'SearchManager not available');
            return;
        }

        const { filePath, lineNumber, contextLines } = message;

        // Validate required parameters
        if (!filePath || lineNumber === undefined) {
            await this.sendErrorResponse(webview, 'File path and line number are required');
            return;
        }

        // Get file preview with context
        const preview = await this.searchManager.getFilePreview(filePath, lineNumber, contextLines);

        // Send preview back to webview
        await webview.postMessage({
            command: 'filePreviewResponse',
            requestId: message.requestId,
            data: preview
        });
    }

    /**
     * Opens the VS Code settings UI filtered to this extension
     *
     * This handler opens the VS Code settings interface and filters it to show
     * only settings related to this extension, making it easy for users to
     * configure extension-specific options.
     *
     * @param webview - The webview (not used in this implementation but kept for consistency)
     */
    private async handleMapToSettings(webview: vscode.Webview): Promise<void> {
        // Open VS Code settings filtered to this extension
        await vscode.commands.executeCommand('workbench.action.openSettings', '@ext:icelabz.code-context-engine');
    }

    /**
     * Retrieves a value from the extension's global state
     *
     * This handler fetches a value stored in the extension's global state
     * using the provided key. Global state persists across VS Code sessions.
     *
     * @param message - The get global state message, should contain the key to retrieve
     * @param webview - The webview to send the global state response to
     */
    private async handleGetGlobalState(message: any, webview: vscode.Webview): Promise<void> {
        const { key } = message;

        // Validate required parameters
        if (!key) {
            await this.sendErrorResponse(webview, 'Key is required');
            return;
        }

        // Get value from global state
        const value = this.context.globalState.get(key);

        // Send value back to webview
        await webview.postMessage({
            command: 'globalStateResponse',
            requestId: message.requestId,
            data: { key, value }
        });
    }

    /**
     * Sets a value in the extension's global state
     *
     * This handler stores a value in the extension's global state using the
     * provided key. Global state persists across VS Code sessions.
     *
     * @param message - The set global state message, should contain key and value
     * @param webview - The webview to send the update confirmation to
     */
    private async handleSetGlobalState(message: any, webview: vscode.Webview): Promise<void> {
        const { key, value } = message;

        // Validate required parameters
        if (!key) {
            await this.sendErrorResponse(webview, 'Key is required');
            return;
        }

        // Update global state with new value
        await this.context.globalState.update(key, value);

        // Send confirmation back to webview
        await webview.postMessage({
            command: 'globalStateUpdatedResponse',
            requestId: message.requestId,
            data: { key, success: true }
        });
    }

    /**
     * Checks if this is the first run of the extension and starts tour if needed
     *
     * This handler determines if the extension is being run for the first time
     * by checking a global state flag. If it's the first run, it sets the flag
     * and would typically trigger an onboarding tour or setup wizard.
     *
     * @param webview - The webview to send the first run check response to
     */
    private async handleCheckFirstRunAndStartTour(webview: vscode.Webview): Promise<void> {
        // Check if this is the first run by looking for the 'hasRunBefore' flag
        const isFirstRun = !this.context.globalState.get('hasRunBefore');

        if (isFirstRun) {
            // Mark that the extension has been run before
            await this.context.globalState.update('hasRunBefore', true);
            // TODO: Implement tour start logic here
            // This would typically trigger an onboarding experience or guided tour
        }

        // Send first run status back to webview
        await webview.postMessage({
            command: 'firstRunCheckResponse',
            data: { isFirstRun }
        });
    }

    /**
     * Handles heartbeat messages from webviews for connection monitoring
     */
    private async handleHeartbeat(message: any, webview: vscode.Webview): Promise<void> {
        try {
            const timestamp = message.timestamp || Date.now();
            const connectionId = message.connectionId;

            // Send heartbeat response back to webview
            await webview.postMessage({
                command: 'heartbeatResponse',
                timestamp: timestamp,
                serverTime: Date.now(),
                connectionId: connectionId
            });

            console.log('MessageRouter: Heartbeat response sent', { timestamp, connectionId });
        } catch (error) {
            console.error('MessageRouter: Error handling heartbeat:', error);
        }
    }

    /**
     * Handles health status requests from webviews
     */
    private async handleGetHealthStatus(message: any, webview: vscode.Webview): Promise<void> {
        try {
            // Get basic health metrics - in a real implementation this would be more comprehensive
            const healthStatus = {
                timestamp: Date.now(),
                status: 'healthy',
                uptime: process.uptime() * 1000, // Convert to milliseconds
                memoryUsage: process.memoryUsage(),
                // Add more health metrics as needed
            };

            await webview.postMessage({
                command: 'healthStatusResponse',
                requestId: message.requestId,
                data: healthStatus
            });

            console.log('MessageRouter: Health status response sent');
        } catch (error) {
            console.error('MessageRouter: Error handling health status request:', error);
            await this.sendErrorResponse(webview, `Failed to get health status: ${error instanceof Error ? error.message : String(error)}`);
        }
    }

    /**
     * Sends a standardized error response to the webview
     *
     * This utility method provides a consistent way to send error messages
     * back to the webview, ensuring proper error handling and user feedback.
     *
     * @param webview - The webview to send the error response to
     * @param errorMessage - The error message to send
     */
    private async sendErrorResponse(webview: vscode.Webview, errorMessage: string, requestId?: string): Promise<void> {
        await webview.postMessage({
            command: 'error',
            requestId: requestId,
            message: errorMessage
        });
    }

    // ===== Placeholder methods for handlers that are not yet implemented =====
    // These methods provide basic error responses until their full implementation
    // is completed. Each follows the same pattern of sending a "not implemented yet"
    // error response to maintain consistency in the API.

    /**
     * Placeholder handler for saving secret values
     *
     * This method is not yet implemented. When completed, it should use
     * VS Code's secret storage API to securely store sensitive information.
     *
     * @param message - The save secret value message
     * @param webview - The webview to send the response to
     */
    private async handleSaveSecretValue(message: any, webview: vscode.Webview): Promise<void> {
        // Implementation would use VS Code's secret storage API
        await this.sendErrorResponse(webview, 'Not implemented yet');
    }

    /**
     * Placeholder handler for retrieving secret values
     *
     * This method is not yet implemented. When completed, it should use
     * VS Code's secret storage API to securely retrieve sensitive information.
     *
     * @param message - The get secret value message
     * @param webview - The webview to send the response to
     */
    private async handleGetSecretValue(message: any, webview: vscode.Webview): Promise<void> {
        // Implementation would use VS Code's secret storage API
        await this.sendErrorResponse(webview, 'Not implemented yet');
    }

    /**
     * Placeholder handler for running system validation
     *
     * This method is not yet implemented. When completed, it should run
     * comprehensive system validation checks to ensure all dependencies
     * and requirements are met.
     *
     * @param message - The run system validation message
     * @param webview - The webview to send the response to
     */
    private async handleRunSystemValidation(message: any, webview: vscode.Webview): Promise<void> {
        // Implementation would run system validation checks
        await this.sendErrorResponse(webview, 'Not implemented yet');
    }

    /**
     * Placeholder handler for retrieving troubleshooting guides
     *
     * This method is not yet implemented. When completed, it should return
     * available troubleshooting guides to help users resolve common issues.
     *
     * @param message - The get troubleshooting guides message
     * @param webview - The webview to send the response to
     */
    private async handleGetTroubleshootingGuides(message: any, webview: vscode.Webview): Promise<void> {
        // Implementation would return troubleshooting guides
        await this.sendErrorResponse(webview, 'Not implemented yet');
    }

    /**
     * Placeholder handler for running automatic fixes
     *
     * This method is not yet implemented. When completed, it should automatically
     * detect and fix common configuration or setup issues.
     *
     * @param message - The run auto fix message
     * @param webview - The webview to send the response to
     */
    private async handleRunAutoFix(message: any, webview: vscode.Webview): Promise<void> {
        // Implementation would run automatic fixes
        await this.sendErrorResponse(webview, 'Not implemented yet');
    }

    /**
     * Placeholder handler for opening troubleshooting guides
     *
     * This method is not yet implemented. When completed, it should open
     * specific troubleshooting guides in the webview or external browser.
     *
     * @param message - The open troubleshooting guide message
     * @param webview - The webview to send the response to
     */
    private async handleOpenTroubleshootingGuide(message: any, webview: vscode.Webview): Promise<void> {
        // Implementation would open troubleshooting guide
        await this.sendErrorResponse(webview, 'Not implemented yet');
    }

    /**
     * Handle request to open folder dialog
     *
     * This method triggers the VS Code "Open Folder" dialog to allow users
     * to select a workspace folder when none is currently open.
     *
     * @param message - The request open folder message
     * @param webview - The webview to send the response to
     */
    private async handleRequestOpenFolder(message: any, webview: vscode.Webview): Promise<void> {
        try {
            console.log('MessageRouter: Handling request to open folder', message);

            // Execute the VS Code command to open folder dialog
            console.log('MessageRouter: Executing vscode.openFolder command...');
            await vscode.commands.executeCommand('vscode.openFolder');

            // Send success response
            const response = {
                command: 'response',
                requestId: message.requestId,
                data: { success: true }
            };

            console.log('MessageRouter: Sending success response:', response);
            await webview.postMessage(response);

            console.log('MessageRouter: Open folder dialog triggered successfully');
        } catch (error) {
            console.error('MessageRouter: Failed to open folder dialog:', error);
            console.error('MessageRouter: Error details:', {
                name: error instanceof Error ? error.name : 'Unknown',
                message: error instanceof Error ? error.message : String(error),
                stack: error instanceof Error ? error.stack : undefined
            });
            await this.sendErrorResponse(webview, error instanceof Error ? error.message : String(error));
        }
    }

    /**
     * Handle request for initial state
     *
     * This method sends the current workspace state and other initial
     * application state to the webview when requested.
     *
     * @param message - The get initial state message
     * @param webview - The webview to send the response to
     */
    private async handleGetInitialState(message: any, webview: vscode.Webview): Promise<void> {
        try {
            console.log('MessageRouter: Handling get initial state request', message);

            // Check workspace state with detailed logging
            const workspaceFolders = vscode.workspace.workspaceFolders;
            const isWorkspaceOpen = !!workspaceFolders && workspaceFolders.length > 0;

            console.log('MessageRouter: Workspace detection details:');
            console.log('  - workspaceFolders:', workspaceFolders);
            console.log('  - folders length:', workspaceFolders?.length || 0);
            console.log('  - isWorkspaceOpen:', isWorkspaceOpen);

            // Send initial state response
            const response = {
                type: 'initialState',
                command: 'response',
                requestId: message.requestId,
                data: {
                    isWorkspaceOpen,
                    workspaceFolders: workspaceFolders?.map(folder => ({
                        name: folder.name,
                        uri: folder.uri.toString()
                    })) || []
                }
            };

            console.log('MessageRouter: Sending response:', response);
            await webview.postMessage(response);

            console.log(`MessageRouter: Successfully sent initial state - workspace open: ${isWorkspaceOpen}`);
        } catch (error) {
            console.error('MessageRouter: Failed to get initial state:', error);
            await this.sendErrorResponse(webview, error instanceof Error ? error.message : String(error));
        }
    }

    /**
     * Handle legacy state request
     *
     * This method provides backward compatibility for legacy state requests.
     * It delegates to the handleGetInitialState method.
     *
     * @param message - The get state message
     * @param webview - The webview to send the response to
     */
    private async handleGetState(message: any, webview: vscode.Webview): Promise<void> {
        // Delegate to the new initial state handler for consistency
        await this.handleGetInitialState(message, webview);
    }

    /**
     * Placeholder handler for exporting configuration
     *
     * This method is not yet implemented. When completed, it should export
     * the current configuration to a file for backup or sharing purposes.
     *
     * @param message - The export configuration message
     * @param webview - The webview to send the response to
     */
    private async handleExportConfiguration(message: any, webview: vscode.Webview): Promise<void> {
        // Implementation would export configuration
        await this.sendErrorResponse(webview, 'Not implemented yet');
    }

    /**
     * Placeholder handler for importing configuration
     *
     * This method is not yet implemented. When completed, it should import
     * configuration from a file, allowing users to restore or share settings.
     *
     * @param message - The import configuration message
     * @param webview - The webview to send the response to
     */
    private async handleImportConfiguration(message: any, webview: vscode.Webview): Promise<void> {
        // Implementation would import configuration
        await this.sendErrorResponse(webview, 'Not implemented yet');
    }

    /**
     * Placeholder handler for retrieving configuration templates
     *
     * This method is not yet implemented. When completed, it should return
     * available configuration templates that users can use as starting points.
     *
     * @param message - The get configuration templates message
     * @param webview - The webview to send the response to
     */
    private async handleGetConfigurationTemplates(message: any, webview: vscode.Webview): Promise<void> {
        // Implementation would return configuration templates
        await this.sendErrorResponse(webview, 'Not implemented yet');
    }

    /**
     * Placeholder handler for retrieving configuration backups
     *
     * This method is not yet implemented. When completed, it should return
     * a list of available configuration backups that users can restore from.
     *
     * @param message - The get configuration backups message
     * @param webview - The webview to send the response to
     */
    private async handleGetConfigurationBackups(message: any, webview: vscode.Webview): Promise<void> {
        // Implementation would return configuration backups
        await this.sendErrorResponse(webview, 'Not implemented yet');
    }

    /**
     * Placeholder handler for validating configuration
     *
     * This method is not yet implemented. When completed, it should validate
     * the current configuration to ensure all settings are correct and compatible.
     *
     * @param message - The validate configuration message
     * @param webview - The webview to send the response to
     */
    private async handleValidateConfiguration(message: any, webview: vscode.Webview): Promise<void> {
        // Implementation would validate configuration
        await this.sendErrorResponse(webview, 'Not implemented yet');
    }

    /**
     * Placeholder handler for applying configuration templates
     *
     * This method is not yet implemented. When completed, it should apply
     * a selected configuration template to set up the extension for a specific use case.
     *
     * @param message - The apply configuration template message
     * @param webview - The webview to send the response to
     */
    private async handleApplyConfigurationTemplate(message: any, webview: vscode.Webview): Promise<void> {
        // Implementation would apply configuration template
        await this.sendErrorResponse(webview, 'Not implemented yet');
    }

    /**
     * Placeholder handler for creating configuration backups
     *
     * This method is not yet implemented. When completed, it should create
     * a backup of the current configuration that can be restored later.
     *
     * @param message - The create configuration backup message
     * @param webview - The webview to send the response to
     */
    private async handleCreateConfigurationBackup(message: any, webview: vscode.Webview): Promise<void> {
        // Implementation would create configuration backup
        await this.sendErrorResponse(webview, 'Not implemented yet');
    }

    /**
     * Placeholder handler for restoring configuration backups
     *
     * This method is not yet implemented. When completed, it should restore
     * the extension configuration from a previously created backup.
     *
     * @param message - The restore configuration backup message
     * @param webview - The webview to send the response to
     */
    private async handleRestoreConfigurationBackup(message: any, webview: vscode.Webview): Promise<void> {
        // Implementation would restore configuration backup
        await this.sendErrorResponse(webview, 'Not implemented yet');
    }

    /**
     * Gets the list of available workspaces
     *
     * This handler retrieves all available workspace folders and their information,
     * including the currently active workspace.
     *
     * @param webview - The webview to send the response to
     */
    private async handleGetWorkspaceList(webview: vscode.Webview): Promise<void> {
        try {
            console.log('MessageRouter: Handling get workspace list request');

            if (!this.workspaceManager) {
                await webview.postMessage({
                    command: 'workspaceListResponse',
                    success: false,
                    error: 'Workspace manager not available'
                });
                return;
            }

            const workspaces = this.workspaceManager.getAllWorkspaces();
            const currentWorkspace = this.workspaceManager.getCurrentWorkspace();

            await webview.postMessage({
                command: 'workspaceListResponse',
                success: true,
                data: {
                    workspaces: workspaces,
                    current: currentWorkspace?.id || null
                }
            });

        } catch (error) {
            console.error('MessageRouter: Error getting workspace list:', error);
            await this.sendErrorResponse(webview, `Failed to get workspace list: ${error instanceof Error ? error.message : String(error)}`);
        }
    }

    /**
     * Switches to a different workspace
     *
     * This handler changes the active workspace and notifies the UI of the change.
     *
     * @param message - The switch workspace message containing the workspace ID
     * @param webview - The webview to send the response to
     */
    private async handleSwitchWorkspace(message: any, webview: vscode.Webview): Promise<void> {
        try {
            console.log('MessageRouter: Handling switch workspace request');

            if (!this.workspaceManager) {
                await webview.postMessage({
                    command: 'workspaceSwitchResponse',
                    success: false,
                    error: 'Workspace manager not available'
                });
                return;
            }

            const workspaceId = message.data?.workspaceId;
            if (!workspaceId) {
                await webview.postMessage({
                    command: 'workspaceSwitchResponse',
                    success: false,
                    error: 'Workspace ID is required'
                });
                return;
            }

            const success = this.workspaceManager.switchToWorkspace(workspaceId);

            if (success) {
                await webview.postMessage({
                    command: 'workspaceSwitchResponse',
                    success: true,
                    data: {
                        workspaceId: workspaceId
                    }
                });
            } else {
                await webview.postMessage({
                    command: 'workspaceSwitchResponse',
                    success: false,
                    error: 'Workspace not found'
                });
            }

        } catch (error) {
            console.error('MessageRouter: Error switching workspace:', error);
            await this.sendErrorResponse(webview, `Failed to switch workspace: ${error instanceof Error ? error.message : String(error)}`);
        }
    }

    /**
     * Gets workspace statistics
     *
     * This handler retrieves statistics about the current workspace setup,
     * including the total number of workspaces and current workspace info.
     *
     * @param webview - The webview to send the response to
     */
    private async handleGetWorkspaceStats(webview: vscode.Webview): Promise<void> {
        try {
            console.log('MessageRouter: Handling get workspace stats request');

            if (!this.workspaceManager) {
                await webview.postMessage({
                    command: 'workspaceStatsResponse',
                    success: false,
                    error: 'Workspace manager not available'
                });
                return;
            }

            const stats = this.workspaceManager.getWorkspaceStats();

            await webview.postMessage({
                command: 'workspaceStatsResponse',
                success: true,
                data: stats
            });

        } catch (error) {
            console.error('MessageRouter: Error getting workspace stats:', error);
            await this.sendErrorResponse(webview, `Failed to get workspace stats: ${error instanceof Error ? error.message : String(error)}`);
        }
    }

    /**
     * Handles database connection testing requests
     */
    private async handleTestDatabaseConnection(message: any, webview: vscode.Webview): Promise<void> {
        try {
            const { database, config } = message;
            console.log('MessageRouter: Testing database connection:', database, config);

            let testResult;
            const startTime = Date.now();

            // Route to appropriate database test method based on type
            switch (database) {
                case 'qdrant':
                    testResult = await this.testQdrantConnection(config);
                    break;
                case 'pinecone':
                    testResult = await this.testPineconeConnection(config);
                    break;
                case 'chroma':
                    testResult = await this.testChromaConnection(config);
                    break;
                default:
                    throw new Error(`Unsupported database type for testing: ${database}`);
            }

            const latency = Date.now() - startTime;

            await webview.postMessage({
                command: 'databaseConnectionTestResult',
                success: testResult.success,
                data: {
                    ...testResult,
                    latency,
                    database
                }
            });

        } catch (error) {
            console.error('MessageRouter: Error testing database connection:', error);
            await webview.postMessage({
                command: 'databaseConnectionTestResult',
                success: false,
                data: {
                    success: false,
                    message: error instanceof Error ? error.message : 'Connection test failed',
                    database: message.database
                }
            });
        }
    }

    /**
     * Handles AI provider connection testing requests
     */
    private async handleTestProviderConnection(message: any, webview: vscode.Webview): Promise<void> {
        try {
            const { provider, config } = message;
            console.log('MessageRouter: Testing provider connection:', provider, config);

            let testResult;
            const startTime = Date.now();

            // Route to appropriate provider test method based on type
            switch (provider) {
                case 'ollama':
                    testResult = await this.testOllamaConnection(config);
                    break;
                case 'openai':
                    testResult = await this.testOpenAIConnection(config);
                    break;
                case 'anthropic':
                    testResult = await this.testAnthropicConnection(config);
                    break;
                default:
                    throw new Error(`Unsupported provider type for testing: ${provider}`);
            }

            const latency = Date.now() - startTime;

            await webview.postMessage({
                command: 'providerConnectionTestResult',
                success: testResult.success,
                data: {
                    ...testResult,
                    latency,
                    provider
                }
            });

        } catch (error) {
            console.error('MessageRouter: Error testing provider connection:', error);
            await webview.postMessage({
                command: 'providerConnectionTestResult',
                success: false,
                data: {
                    success: false,
                    message: error instanceof Error ? error.message : 'Connection test failed',
                    provider: message.provider
                }
            });
        }
    }

    /**
     * Test Qdrant database connection
     */
    private async testQdrantConnection(config: any): Promise<{ success: boolean; message: string; details?: any }> {
        try {
            const url = config.url || 'http://localhost:6333';
            const headers: Record<string, string> = {
                'Content-Type': 'application/json',
            };

            if (config.apiKey) {
                headers['api-key'] = config.apiKey;
            }

            const response = await fetch(`${url}/collections`, {
                method: 'GET',
                headers,
                signal: AbortSignal.timeout(10000),
            });

            if (!response.ok) {
                return {
                    success: false,
                    message: `Qdrant connection failed: ${response.status} ${response.statusText}`
                };
            }

            const data = await response.json();

            return {
                success: true,
                message: 'Successfully connected to Qdrant',
                details: {
                    collections: data.result?.collections || [],
                    version: response.headers.get('server') || 'unknown'
                }
            };
        } catch (error) {
            return {
                success: false,
                message: error instanceof Error ? error.message : 'Connection failed'
            };
        }
    }

    /**
     * Test Pinecone database connection
     */
    private async testPineconeConnection(config: any): Promise<{ success: boolean; message: string; details?: any }> {
        try {
            const response = await fetch(`https://${config.indexName}-${config.environment}.svc.pinecone.io/describe_index_stats`, {
                method: 'POST',
                headers: {
                    'Api-Key': config.apiKey,
                    'Content-Type': 'application/json',
                },
                body: JSON.stringify({}),
                signal: AbortSignal.timeout(10000),
            });

            if (!response.ok) {
                return {
                    success: false,
                    message: `Pinecone connection failed: ${response.status} ${response.statusText}`
                };
            }

            const data = await response.json();

            return {
                success: true,
                message: 'Successfully connected to Pinecone',
                details: {
                    indexStats: data,
                    environment: config.environment,
                    indexName: config.indexName
                }
            };
        } catch (error) {
            return {
                success: false,
                message: error instanceof Error ? error.message : 'Connection failed'
            };
        }
    }

    /**
     * Test ChromaDB connection
     */
    private async testChromaConnection(config: any): Promise<{ success: boolean; message: string; details?: any }> {
        try {
            const protocol = config.ssl ? 'https' : 'http';
            const port = config.port ? `:${config.port}` : '';
            const baseUrl = `${protocol}://${config.host}${port}`;

            const headers: Record<string, string> = {
                'Content-Type': 'application/json',
            };

            if (config.apiKey) {
                headers['Authorization'] = `Bearer ${config.apiKey}`;
            }

            const response = await fetch(`${baseUrl}/api/v1/heartbeat`, {
                method: 'GET',
                headers,
                signal: AbortSignal.timeout(10000),
            });

            if (!response.ok) {
                return {
                    success: false,
                    message: `ChromaDB connection failed: ${response.status} ${response.statusText}`
                };
            }

            const data = await response.json();

            return {
                success: true,
                message: 'Successfully connected to ChromaDB',
                details: {
                    heartbeat: data,
                    endpoint: baseUrl
                }
            };
        } catch (error) {
            return {
                success: false,
                message: error instanceof Error ? error.message : 'Connection failed'
            };
        }
    }

    /**
     * Test Ollama provider connection
     */
    private async testOllamaConnection(config: any): Promise<{ success: boolean; message: string; details?: any }> {
        try {
            const baseUrl = config.baseUrl || 'http://localhost:11434';

            // First check if Ollama is running
            const healthResponse = await fetch(`${baseUrl}/api/version`, {
                method: 'GET',
                headers: { 'Content-Type': 'application/json' },
                signal: AbortSignal.timeout(5000),
            });

            if (!healthResponse.ok) {
                return {
                    success: false,
                    message: `Ollama is not running or not accessible at ${baseUrl}`
                };
            }

            // Test embedding generation with the configured model
            const embeddingResponse = await fetch(`${baseUrl}/api/embeddings`, {
                method: 'POST',
                headers: { 'Content-Type': 'application/json' },
                body: JSON.stringify({
                    model: config.model,
                    prompt: 'test',
                }),
                signal: AbortSignal.timeout(30000),
            });

            if (!embeddingResponse.ok) {
                const errorText = await embeddingResponse.text();
                return {
                    success: false,
                    message: `Failed to generate embedding: ${embeddingResponse.status} ${embeddingResponse.statusText}`,
                    details: { error: errorText, model: config.model }
                };
            }

            const data = await embeddingResponse.json();

            return {
                success: true,
                message: `Successfully generated embedding with ${config.model}`,
                details: {
                    model: config.model,
                    embeddingLength: data.embedding?.length || 0
                }
            };
        } catch (error) {
            return {
                success: false,
                message: error instanceof Error ? error.message : 'Connection failed'
            };
        }
    }

    /**
     * Test OpenAI provider connection
     */
    private async testOpenAIConnection(config: any): Promise<{ success: boolean; message: string; details?: any }> {
        try {
            const response = await fetch('https://api.openai.com/v1/models', {
                headers: {
                    'Authorization': `Bearer ${config.apiKey}`,
                    'Content-Type': 'application/json',
                },
                signal: AbortSignal.timeout(10000),
            });

            if (!response.ok) {
                return {
                    success: false,
                    message: `OpenAI API error: ${response.status} ${response.statusText}`
                };
            }

            return {
                success: true,
                message: 'Successfully connected to OpenAI API',
                details: { provider: 'openai', model: config.model }
            };
        } catch (error) {
            return {
                success: false,
                message: error instanceof Error ? error.message : 'Connection failed'
            };
        }
    }

    /**
     * Test Anthropic provider connection
     */
    private async testAnthropicConnection(config: any): Promise<{ success: boolean; message: string; details?: any }> {
        try {
            // Anthropic doesn't have a simple health check endpoint, so we'll just validate the API key format
            if (!config.apiKey.startsWith('sk-ant-')) {
                return {
                    success: false,
                    message: 'Invalid Anthropic API key format (should start with sk-ant-)'
                };
            }

            return {
                success: true,
                message: 'Anthropic API key format is valid',
                details: { provider: 'anthropic', model: config.model }
            };
        } catch (error) {
            return {
                success: false,
                message: error instanceof Error ? error.message : 'Validation failed'
            };
        }
    }

    /**
     * Handles requests to open external links
     */
    private async handleOpenExternalLink(message: any, webview: vscode.Webview): Promise<void> {
        try {
            const { url } = message;
            console.log('MessageRouter: Opening external link:', url);

            if (!url || typeof url !== 'string') {
                throw new Error('Invalid URL provided');
            }

            // Use VS Code's built-in command to open external links
            await vscode.env.openExternal(vscode.Uri.parse(url));

        } catch (error) {
            console.error('MessageRouter: Error opening external link:', error);
            await webview.postMessage({
                command: 'linkOpenError',
                success: false,
                data: {
                    message: error instanceof Error ? error.message : 'Failed to open link'
                }
            });
        }
    }

    private async handleSubmitFeedback(message: any, webview: vscode.Webview): Promise<void> {
        try {
            const { query, resultId, filePath, feedback } = message;

            // Validate required parameters
            if (!query || !resultId || !filePath || !feedback) {
                await this.sendErrorResponse(webview, 'Missing required feedback parameters');
                return;
            }

            if (!['positive', 'negative'].includes(feedback)) {
                await this.sendErrorResponse(webview, 'Invalid feedback type. Must be positive or negative');
                return;
            }

            // Log the feedback using the feedback service
            const success = this.feedbackService.logValidatedFeedback({
                query,
                resultId,
                filePath,
                feedback
            });

            if (success) {
                // Send success response back to webview
                await webview.postMessage({
                    command: 'feedbackResponse',
                    requestId: message.requestId,
                    success: true,
                    message: 'Feedback submitted successfully'
                });
            } else {
                await this.sendErrorResponse(webview, 'Failed to submit feedback');
            }

        } catch (error) {
            console.error('MessageRouter: Error handling feedback submission:', error);
            await this.sendErrorResponse(webview, 'Failed to submit feedback');
        }
    }

    /**
     * Handles onboarding completion and sets the completion flag
     *
     * @param message - The onboarding completion message
     * @param webview - The webview to send the response to
     */
    private async handleOnboardingFinished(message: any, webview: vscode.Webview): Promise<void> {
        try {
            // Set the onboarding completion flag in global state
            await this.context.globalState.update('hasCompletedOnboarding', true);

            console.log('MessageRouter: Onboarding completed and flag set');

            // Send success response back to webview
            await webview.postMessage({
                command: 'onboardingFinishedResponse',
                requestId: message.requestId,
                success: true
            });

        } catch (error) {
            console.error('MessageRouter: Error handling onboarding completion:', error);
            await this.sendErrorResponse(webview, 'Failed to save onboarding completion');
        }
    }

    /**
     * Handles copying text to the system clipboard
     *
     * @param message - The clipboard message containing the text to copy
     * @param webview - The webview to send the response to
     */
    private async handleCopyToClipboard(message: any, webview: vscode.Webview): Promise<void> {
        try {
            const { text } = message;

            if (!text || typeof text !== 'string') {
                await this.sendErrorResponse(webview, 'Invalid text provided for clipboard');
                return;
            }

            // Copy text to clipboard using VS Code API
            await vscode.env.clipboard.writeText(text);

            // Show success notification
            vscode.window.showInformationMessage('Link copied to clipboard!');

            // Send success response back to webview
            await webview.postMessage({
                command: 'clipboardResponse',
                requestId: message.requestId,
                success: true
            });

        } catch (error) {
            console.error('MessageRouter: Error copying to clipboard:', error);
            vscode.window.showErrorMessage('Failed to copy link to clipboard.');
            await this.sendErrorResponse(webview, 'Failed to copy to clipboard');
        }
    }

    /**
     * Handle navigate to view command from command palette
     */
    private async handleNavigateToView(message: any, webview: vscode.Webview): Promise<void> {
        try {
            const { view } = message.data || {};
            console.log('MessageRouter: Navigating to view:', view);

            // Send navigation command to webview
            await webview.postMessage({
                command: 'navigateToView',
                data: { view }
            });

        } catch (error) {
            console.error('MessageRouter: Error navigating to view:', error);
            await this.sendErrorResponse(webview, 'Failed to navigate to view');
        }
    }

    /**
     * Handle set query command from command palette
     */
    private async handleSetQuery(message: any, webview: vscode.Webview): Promise<void> {
        try {
            const { query } = message.data || {};
            console.log('MessageRouter: Setting query:', query);

            // Send query to webview
            await webview.postMessage({
                command: 'setQuery',
                data: { query }
            });

        } catch (error) {
            console.error('MessageRouter: Error setting query:', error);
            await this.sendErrorResponse(webview, 'Failed to set query');
        }
    }

    /**
     * Handle set search tab command from command palette
     */
    private async handleSetSearchTab(message: any, webview: vscode.Webview): Promise<void> {
        try {
            const { tab } = message.data || {};
            console.log('MessageRouter: Setting search tab:', tab);

            // Send tab selection to webview
            await webview.postMessage({
                command: 'setSearchTab',
                data: { tab }
            });

        } catch (error) {
            console.error('MessageRouter: Error setting search tab:', error);
            await this.sendErrorResponse(webview, 'Failed to set search tab');
        }
    }

    /**
     * Handles requests to get current settings
     */
    private async handleGetSettings(webview: vscode.Webview): Promise<void> {
        try {
            console.log('MessageRouter: Getting settings');

            // Get current configuration values
            const config = vscode.workspace.getConfiguration('code-context-engine');

            const settings = {
                enableTelemetry: config.get<boolean>('enableTelemetry') ?? true,
                maxResults: config.get<number>('maxResults') || 20,
                minSimilarity: config.get<number>('minSimilarityThreshold') || 0.5,
                indexingIntensity: config.get<string>('indexingIntensity') || 'High',
                autoIndex: config.get<boolean>('autoIndexOnStartup') || false,
                compactMode: false, // This would come from a UI-specific setting
                showAdvancedOptions: false // This would come from a UI-specific setting
            };

            await webview.postMessage({
                command: 'settingsLoaded',
                success: true,
                data: settings
            });

        } catch (error) {
            console.error('MessageRouter: Error getting settings:', error);
            await webview.postMessage({
                command: 'settingsLoaded',
                success: false,
                data: {
                    message: error instanceof Error ? error.message : 'Failed to get settings'
                }
            });
        }
    }

    /**
     * Handles requests to update settings
     */
    private async handleUpdateSettings(message: any, webview: vscode.Webview): Promise<void> {
        try {
            console.log('MessageRouter: Updating settings:', message.data);

            const settings = message.data;
            const config = vscode.workspace.getConfiguration('code-context-engine');

            // Update each setting
            if (settings.enableTelemetry !== undefined) {
                await config.update('enableTelemetry', settings.enableTelemetry, vscode.ConfigurationTarget.Global);
            }
            if (settings.maxResults !== undefined) {
                await config.update('maxResults', settings.maxResults, vscode.ConfigurationTarget.Global);
            }
            if (settings.minSimilarity !== undefined) {
                await config.update('minSimilarityThreshold', settings.minSimilarity, vscode.ConfigurationTarget.Global);
            }
            if (settings.indexingIntensity !== undefined) {
                await config.update('indexingIntensity', settings.indexingIntensity, vscode.ConfigurationTarget.Global);
            }
            if (settings.autoIndex !== undefined) {
                await config.update('autoIndexOnStartup', settings.autoIndex, vscode.ConfigurationTarget.Global);
            }

            // Update telemetry service if available
            if (this.telemetryService && settings.enableTelemetry !== undefined) {
                this.telemetryService.updateTelemetryPreference();
            }

            await webview.postMessage({
                command: 'settingsSaved',
                success: true,
                data: { message: 'Settings saved successfully' }
            });

        } catch (error) {
            console.error('MessageRouter: Error updating settings:', error);
            await webview.postMessage({
                command: 'settingsSaved',
                success: false,
                data: {
                    message: error instanceof Error ? error.message : 'Failed to update settings'
                }
            });
        }
    }

    /**
     * Handles telemetry tracking requests from the UI
     */
    private async handleTrackTelemetry(message: any, webview: vscode.Webview): Promise<void> {
        try {
            const { eventName, metadata } = message.data;

            if (this.telemetryService) {
                this.telemetryService.trackEvent(eventName, metadata);
            }

            // No response needed for telemetry tracking
        } catch (error) {
            console.error('MessageRouter: Error tracking telemetry:', error);
            // Don't send error response for telemetry to avoid disrupting UI
        }
    }
}<|MERGE_RESOLUTION|>--- conflicted
+++ resolved
@@ -11,14 +11,10 @@
 import { XmlFormatterService } from './formatting/XmlFormatterService';
 import { TelemetryService } from './telemetry/telemetryService';
 import { WorkspaceManager } from './workspaceManager';
-<<<<<<< HEAD
 import { FeedbackService } from './feedback/feedbackService';
 import { CentralizedLoggingService } from './logging/centralizedLoggingService';
 import { ConfigService } from './configService';
-=======
 import { HealthCheckService } from './validation/healthCheckService';
-
->>>>>>> 89d1fb49
 
 /**
  * MessageRouter - Central message handling system for VS Code extension webview communication
@@ -56,10 +52,8 @@
 
     private xmlFormatterService?: XmlFormatterService;
     private workspaceManager?: WorkspaceManager;
-<<<<<<< HEAD
     private feedbackService: FeedbackService;
     private telemetryService?: TelemetryService;
->>>>>>> 647ca7f2331a8f38515f1ca7b9bd6cef9de6e3c7
 
     /**
      * Constructs a new MessageRouter instance with core services
@@ -809,31 +803,8 @@
             return;
         }
 
-        // Build context query with filters
-        const contextQuery: any = {
-            query,
-            maxResults: 20,
-            minSimilarity: 0.5
-        };
-
-        // Add filters if provided
-        if (filters) {
-            if (filters.fileType) {
-                contextQuery.fileType = filters.fileType;
-            }
-            if (filters.dateRange) {
-                contextQuery.dateRange = filters.dateRange;
-            }
-            if (filters.maxResults) {
-                contextQuery.maxResults = filters.maxResults;
-            }
-            if (filters.minSimilarity) {
-                contextQuery.minSimilarity = filters.minSimilarity;
-            }
-        }
-
         // Perform search with filters
-        const result = await this.contextService.queryContext(contextQuery);
+        const result = await this.searchManager.search(query, filters);
 
         // Send results back to webview
         await webview.postMessage({
