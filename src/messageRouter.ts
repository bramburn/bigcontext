import * as vscode from 'vscode';
import { ContextService, ContextQuery, RelatedFile } from './context/contextService';
import { IndexingService } from './indexing/indexingService';
import { SearchManager, SearchFilters } from './searchManager';
import { ConfigurationManager as LegacyConfigurationManager } from './configurationManager';
import { PerformanceManager } from './performanceManager';
import { SystemValidator } from './validation/systemValidator';
import { TroubleshootingSystem } from './validation/troubleshootingGuide';
import { ConfigurationManager } from './configuration/configurationManager';
import { StateManager } from './stateManager';
import { XmlFormatterService } from './formatting/XmlFormatterService';
import { WorkspaceManager } from './workspaceManager';

/**
 * MessageRouter - Central message handling system for VS Code extension webview communication
 *
 * This file implements the core message routing logic that facilitates communication between
 * the extension's webview UI and the backend services. It acts as the central hub for all
 * webview-to-extension communication, providing a clean separation of concerns and ensuring
 * type-safe message handling.
 *
 * Key responsibilities:
 * - Route incoming webview messages to appropriate handlers
 * - Integrate with various backend services (ContextService, IndexingService, etc.)
 * - Handle database operations (Qdrant, ChromaDB, Pinecone)
 * - Manage configuration and state operations
 * - Provide search and context query functionality
 * - Handle error responses and logging
 *
 * Architecture:
 * The MessageRouter follows a command pattern where each message type has a dedicated handler
 * method. This approach ensures maintainability and makes it easy to add new message types
 * without modifying the core routing logic.
 */
export class MessageRouter {
    private contextService: ContextService;
    private indexingService: IndexingService;
    private searchManager?: SearchManager;
    private legacyConfigurationManager?: LegacyConfigurationManager;
    private performanceManager?: PerformanceManager;
    private context: vscode.ExtensionContext;
    private systemValidator: SystemValidator;
    private troubleshootingSystem: TroubleshootingSystem;
    private configurationManager: ConfigurationManager;
    private stateManager: StateManager;
    private xmlFormatterService?: XmlFormatterService;
    private workspaceManager?: WorkspaceManager;

    /**
     * Constructs a new MessageRouter instance with core services
     *
     * @param contextService - Service for handling context-related operations (file content, related files, etc.)
     * @param indexingService - Service for managing document indexing operations
     * @param context - VS Code extension context providing access to extension APIs and storage
     * @param stateManager - Service for managing extension state and persistence
     */
    constructor(contextService: ContextService, indexingService: IndexingService, context: vscode.ExtensionContext, stateManager: StateManager) {
        this.contextService = contextService;
        this.indexingService = indexingService;
        this.context = context;
        this.stateManager = stateManager;
        this.systemValidator = new SystemValidator(context);
        this.troubleshootingSystem = new TroubleshootingSystem();
        this.configurationManager = new ConfigurationManager(context);
    }

    /**
     * Sets up advanced managers for enhanced functionality
     *
     * This method is called after initial construction to provide access to optional
     * advanced services that may not be available during initial startup or may require
     * additional initialization.
     *
     * @param searchManager - Advanced search management service with filtering and suggestions
     * @param legacyConfigurationManager - Legacy configuration management service
     * @param performanceManager - Performance monitoring and metrics collection service
     * @param xmlFormatterService - XML formatting and processing service
     */
    setAdvancedManagers(
        searchManager: SearchManager,
        legacyConfigurationManager: LegacyConfigurationManager,
        performanceManager: PerformanceManager,
        xmlFormatterService: XmlFormatterService
    ): void {
        this.searchManager = searchManager;
        this.legacyConfigurationManager = legacyConfigurationManager;
        this.performanceManager = performanceManager;
        this.xmlFormatterService = xmlFormatterService;
        console.log('MessageRouter: Advanced managers set');
    }

    /**
     * Main message entry point - routes incoming webview messages to appropriate handlers
     *
     * This method serves as the central dispatcher for all webview communications. It implements
     * a try-catch pattern to ensure that errors in individual handlers don't crash the entire
     * message processing system.
     *
     * @param message - The incoming message object from the webview, must contain a 'command' property
     * @param webview - The VS Code webview instance that sent the message, used for responses
     */
    async handleMessage(message: any, webview: vscode.Webview): Promise<void> {
        try {
            console.log('MessageRouter: Handling message:', message.command);

            // Route message to appropriate handler based on command type
            switch (message.command) {
                case 'ping':
                    await this.handlePing(message, webview);
                    break;
                case 'checkSetupStatus':
                    await this.handleCheckSetupStatus(message, webview);
                    break;
                case 'startDatabase':
                    await this.handleStartDatabase(message, webview);
                    break;
                case 'validateDatabase':
                    await this.handleValidateDatabase(message, webview);
                    break;
                case 'saveSecretValue':
                    await this.handleSaveSecretValue(message, webview);
                    break;
                case 'getSecretValue':
                    await this.handleGetSecretValue(message, webview);
                    break;
                case 'runSystemValidation':
                    await this.handleRunSystemValidation(message, webview);
                    break;
                case 'getTroubleshootingGuides':
                    await this.handleGetTroubleshootingGuides(message, webview);
                    break;
                case 'runAutoFix':
                    await this.handleRunAutoFix(message, webview);
                    break;
                case 'openTroubleshootingGuide':
                    await this.handleOpenTroubleshootingGuide(message, webview);
                    break;
                case 'exportConfiguration':
                    await this.handleExportConfiguration(message, webview);
                    break;
                case 'importConfiguration':
                    await this.handleImportConfiguration(message, webview);
                    break;
                case 'getConfigurationTemplates':
                    await this.handleGetConfigurationTemplates(message, webview);
                    break;
                case 'getConfigurationBackups':
                    await this.handleGetConfigurationBackups(message, webview);
                    break;
                case 'validateConfiguration':
                    await this.handleValidateConfiguration(message, webview);
                    break;
                case 'applyConfigurationTemplate':
                    await this.handleApplyConfigurationTemplate(message, webview);
                    break;
                case 'createConfigurationBackup':
                    await this.handleCreateConfigurationBackup(message, webview);
                    break;
                case 'restoreConfigurationBackup':
                    await this.handleRestoreConfigurationBackup(message, webview);
                    break;
                case 'getFileContent':
                    await this.handleGetFileContent(message, webview);
                    break;
                case 'findRelatedFiles':
                    await this.handleFindRelatedFiles(message, webview);
                    break;
                case 'queryContext':
                    await this.handleQueryContext(message, webview);
                    break;
                case 'search':
                    await this.handleSearch(message, webview);
                    break;
                case 'getServiceStatus':
                    await this.handleGetServiceStatus(webview);
                    break;
                case 'startIndexing':
                    await this.handleStartIndexing(webview);
                    break;
                case 'retryIndexing':
                    await this.handleStartIndexing(webview);
                    break;
                case 'openFile':
                    await this.handleOpenFile(message, webview);
                    break;
                case 'pauseIndexing':
                    await this.handlePauseIndexing(webview);
                    break;
                case 'resumeIndexing':
                    await this.handleResumeIndexing(webview);
                    break;
                case 'getIndexingStatus':
                    await this.handleGetIndexingStatus(webview);
                    break;
                case 'getIndexInfo':
                    await this.handleGetIndexInfo(webview);
                    break;
                case 'clearIndex':
                    await this.handleClearIndex(webview);
                    break;
                case 'getWorkspaceList':
                    await this.handleGetWorkspaceList(webview);
                    break;
                case 'switchWorkspace':
                    await this.handleSwitchWorkspace(message, webview);
                    break;
                case 'getWorkspaceStats':
                    await this.handleGetWorkspaceStats(webview);
                    break;
                case 'advancedSearch':
                    await this.handleAdvancedSearch(message, webview);
                    break;
                case 'getSearchSuggestions':
                    await this.handleGetSearchSuggestions(message, webview);
                    break;
                case 'getSearchHistory':
                    await this.handleGetSearchHistory(webview);
                    break;
                // Note: Duplicate 'validateConfiguration' case - intentional for backward compatibility
                case 'validateConfiguration':
                    await this.handleValidateConfiguration(message, webview);
                    break;
                case 'getConfigurationPresets':
                    await this.handleGetConfigurationPresets(webview);
                    break;
                case 'applyConfigurationPreset':
                    await this.handleApplyConfigurationPreset(message, webview);
                    break;
                case 'getPerformanceMetrics':
                    await this.handleGetPerformanceMetrics(webview);
                    break;
                case 'getFilePreview':
                    await this.handleGetFilePreview(message, webview);
                    break;
                // Note: 'MapToSettings' and 'openSettings' both handle the same action
                case 'MapToSettings':
                    await this.handleMapToSettings(webview);
                    break;
                case 'openSettings':
                    await this.handleMapToSettings(webview);
                    break;
                case 'getGlobalState':
                    await this.handleGetGlobalState(message, webview);
                    break;
                case 'setGlobalState':
                    await this.handleSetGlobalState(message, webview);
                    break;
                case 'checkFirstRunAndStartTour':
                    await this.handleCheckFirstRunAndStartTour(webview);
                    break;
                case 'requestOpenFolder':
                    await this.handleRequestOpenFolder(message, webview);
                    break;
                case 'heartbeat':
                    await this.handleHeartbeat(message, webview);
                    break;
                case 'getHealthStatus':
                    await this.handleGetHealthStatus(message, webview);
                    break;
                case 'getInitialState':
                    await this.handleGetInitialState(message, webview);
                    break;
                case 'getState':
                    await this.handleGetState(message, webview);
                    break;
                case 'testDatabaseConnection':
                    await this.handleTestDatabaseConnection(message, webview);
                    break;
                case 'testProviderConnection':
                    await this.handleTestProviderConnection(message, webview);
                    break;
                case 'openExternalLink':
                    await this.handleOpenExternalLink(message, webview);
                    break;
                case 'startSetup':
                    await this.handleStartSetup(message, webview);
                    break;
<<<<<<< HEAD
                case 'getConfiguration':
                    await this.handleGetConfiguration(webview);
                    break;
                case 'setConfiguration':
                    await this.handleSetConfiguration(message, webview);
=======
                case 'navigateToView':
                    await this.handleNavigateToView(message, webview);
                    break;
                case 'setQuery':
                    await this.handleSetQuery(message, webview);
                    break;
                case 'setSearchTab':
                    await this.handleSetSearchTab(message, webview);
>>>>>>> c60d1716
                    break;
                default:
                    // Handle unknown commands with a warning and error response
                    console.warn('MessageRouter: Unknown command:', message.command);
                    await this.sendErrorResponse(webview, `Unknown command: ${message.command}`);
                    break;
            }
        } catch (error) {
            // Global error handling to prevent uncaught exceptions from crashing the message router
            console.error('MessageRouter: Error handling message:', error);
            await this.sendErrorResponse(webview, error instanceof Error ? error.message : String(error));
        }
    }

    /**
     * Handles ping messages for connection testing
     *
     * Simple ping-pong implementation used to verify that the webview-to-extension
     * communication channel is working properly. This is often used during initial
     * connection setup or as a heartbeat mechanism.
     *
     * @param message - The ping message, should contain requestId for correlation
     * @param webview - The webview to send the pong response to
     */
    private async handlePing(message: any, webview: vscode.Webview): Promise<void> {
        console.log('MessageRouter: Received ping from webview', message.requestId);

        // Respond with pong including the same requestId for correlation and current timestamp
        await webview.postMessage({
            command: 'pong',
            requestId: message.requestId,
            timestamp: new Date().toISOString()
        });
    }

    /**
     * Checks if the workspace is properly configured for first-time setup
     *
     * This handler determines if the extension has been properly configured by checking:
     * 1. If a workspace folder is open
     * 2. If required services are connected and configured
     *
     * @param message - The check setup status message, should contain requestId
     * @param webview - The webview to send the response to
     */
    private async handleCheckSetupStatus(message: any, webview: vscode.Webview): Promise<void> {
        try {
            // First check if there's an open workspace folder
            const workspaceFolders = vscode.workspace.workspaceFolders;
            if (!workspaceFolders || workspaceFolders.length === 0) {
                await webview.postMessage({
                    command: 'response',
                    requestId: message.requestId,
                    data: {
                        isConfigured: false,
                        reason: 'No workspace folder'
                    }
                });
                return;
            }

            // Check if core services are properly configured and running
            const status = await this.contextService.getStatus();
            const isConfigured = status.qdrantConnected && status.embeddingProvider !== null;

            await webview.postMessage({
                command: 'response',
                requestId: message.requestId,
                data: {
                    isConfigured,
                    status: status
                }
            });

        } catch (error) {
            console.error('MessageRouter: Error checking setup status:', error);
            await webview.postMessage({
                command: 'response',
                requestId: message.requestId,
                error: error instanceof Error ? error.message : String(error),
                data: {
                    isConfigured: false
                }
            });
        }
    }

    /**
     * Handles requests to start local database services
     *
     * This handler supports starting different types of local databases via Docker:
     * - Qdrant: Vector database for semantic search
     * - ChromaDB: Alternative vector database
     *
     * @param message - The start database message, should contain database type and config
     * @param webview - The webview to send status updates to
     */
    private async handleStartDatabase(message: any, webview: vscode.Webview): Promise<void> {
        try {
            const { database, config } = message;
            console.log('MessageRouter: Starting database:', database, config);

            // Route to appropriate database startup method based on type
            switch (database) {
                case 'qdrant':
                    await this.startQdrant(webview);
                    break;
                case 'chromadb':
                    await this.startChromaDB(webview, config);
                    break;
                default:
                    throw new Error(`Unsupported database type for starting: ${database}`);
            }

        } catch (error) {
            console.error('MessageRouter: Error starting database:', error);
            await webview.postMessage({
                command: 'databaseStatus',
                data: {
                    status: 'error',
                    error: error instanceof Error ? error.message : String(error)
                }
            });
        }
    }

    /**
     * Handles requests to validate cloud database connections
     *
     * This handler validates connections to cloud-based database services:
     * - Pinecone: Cloud vector database service
     *
     * @param message - The validate database message, should contain database type and config
     * @param webview - The webview to send validation results to
     */
    private async handleValidateDatabase(message: any, webview: vscode.Webview): Promise<void> {
        try {
            const { database, config } = message;
            console.log('MessageRouter: Validating database:', database);

            // Route to appropriate database validation method based on type
            switch (database) {
                case 'pinecone':
                    await this.validatePinecone(webview, config);
                    break;
                default:
                    throw new Error(`Unsupported database type for validation: ${database}`);
            }

        } catch (error) {
            console.error('MessageRouter: Error validating database:', error);
            await webview.postMessage({
                command: 'databaseStatus',
                data: {
                    status: 'error',
                    error: error instanceof Error ? error.message : String(error)
                }
            });
        }
    }

    /**
     * Starts Qdrant vector database using Docker
     *
     * This method creates a new VS Code terminal and runs the Qdrant Docker container.
     * After starting the container, it initiates health checking to determine when
     * the database is ready to accept connections.
     *
     * @param webview - The webview to send status updates to
     */
    private async startQdrant(webview: vscode.Webview): Promise<void> {
        // Create a dedicated terminal for Qdrant to keep it separate from other terminals
        const terminal = vscode.window.createTerminal('Qdrant Database');
        terminal.sendText('docker run -p 6333:6333 qdrant/qdrant');
        terminal.show();

        // Notify webview that database startup has been initiated
        await webview.postMessage({
            command: 'databaseStarted',
            data: { database: 'qdrant', status: 'starting' }
        });

        // Begin polling to check when the database is healthy and ready
        this.pollDatabaseHealth(webview, 'qdrant');
    }

    /**
     * Starts ChromaDB vector database using Docker
     *
     * This method creates a new VS Code terminal and runs the ChromaDB Docker container
     * with a configurable port. After starting the container, it initiates health checking.
     *
     * @param webview - The webview to send status updates to
     * @param config - Configuration object that may contain custom port settings
     */
    private async startChromaDB(webview: vscode.Webview, config: any): Promise<void> {
        // Use provided port or default to 8000
        const port = config?.port || 8000;
        const terminal = vscode.window.createTerminal('ChromaDB Database');
        terminal.sendText(`docker run -p ${port}:8000 chromadb/chroma`);
        terminal.show();

        // Notify webview that database startup has been initiated
        await webview.postMessage({
            command: 'databaseStarted',
            data: { database: 'chromadb', status: 'starting' }
        });

        // Begin polling to check when the database is healthy and ready
        this.pollDatabaseHealth(webview, 'chromadb', config);
    }

    /**
     * Validates Pinecone cloud database connection
     *
     * This method tests the connection to Pinecone by attempting to list databases.
     * It handles various error scenarios including invalid API keys, permission issues,
     * and network timeouts.
     *
     * @param webview - The webview to send validation results to
     * @param config - Configuration object containing API key and environment settings
     * @throws Error if validation fails or connection times out
     */
    private async validatePinecone(webview: vscode.Webview, config: any): Promise<void> {
        // Validate required configuration parameters
        if (!config?.apiKey || !config?.environment) {
            throw new Error('Pinecone API key and environment are required');
        }

        try {
            // Test Pinecone connection by listing databases via their API
            const response = await fetch(`https://controller.${config.environment}.pinecone.io/databases`, {
                method: 'GET',
                headers: {
                    'Api-Key': config.apiKey,
                    'Content-Type': 'application/json'
                },
                // Set timeout to prevent hanging on slow connections
                signal: AbortSignal.timeout(10000)
            });

            if (response.ok) {
                // Connection successful
                await webview.postMessage({
                    command: 'databaseStatus',
                    data: { status: 'running' }
                });
            } else if (response.status === 401) {
                // Authentication failed
                throw new Error('Invalid Pinecone API key');
            } else if (response.status === 403) {
                // Authorization failed
                throw new Error('Access denied - check your API key permissions');
            } else {
                // Other HTTP errors
                throw new Error(`Pinecone connection failed: ${response.status} ${response.statusText}`);
            }

        } catch (error) {
            // Handle network timeouts specifically
            if (error instanceof Error && error.name === 'AbortError') {
                throw new Error('Pinecone connection timeout - check your environment');
            }
            throw error;
        }
    }

    /**
     * Polls database health endpoint to determine when service is ready
     *
     * This method implements a polling mechanism to check if a database service
     * has started successfully and is ready to accept connections. It will poll
     * for a maximum of 30 seconds before timing out.
     *
     * @param webview - The webview to send health status updates to
     * @param database - The type of database being checked ('qdrant' or 'chromadb')
     * @param config - Optional configuration for database-specific settings (like port)
     */
    private async pollDatabaseHealth(webview: vscode.Webview, database: string, config?: any): Promise<void> {
        const maxAttempts = 30; // 30 seconds total timeout
        let attempts = 0;

        const checkHealth = async (): Promise<void> => {
            try {
                attempts++;
                let healthUrl: string;

                // Determine the appropriate health endpoint URL based on database type
                switch (database) {
                    case 'qdrant':
                        healthUrl = 'http://localhost:6333/health';
                        break;
                    case 'chromadb':
                        const port = config?.port || 8000;
                        healthUrl = `http://localhost:${port}/api/v1/heartbeat`;
                        break;
                    default:
                        throw new Error(`Unsupported database for health check: ${database}`);
                }

                // Make HTTP request to health endpoint
                const response = await fetch(healthUrl);
                if (response.ok) {
                    // Database is healthy and ready
                    await webview.postMessage({
                        command: 'databaseStatus',
                        data: { status: 'running' }
                    });
                    return;
                }

                // If not ready yet and we haven't exceeded max attempts, schedule another check
                if (attempts < maxAttempts) {
                    setTimeout(checkHealth, 1000); // Check again in 1 second
                } else {
                    // Max attempts reached without success
                    await webview.postMessage({
                        command: 'databaseStatus',
                        data: {
                            status: 'error',
                            error: `${database} failed to start within 30 seconds`
                        }
                    });
                }

            } catch (error) {
                // Handle connection errors (likely database not ready yet)
                if (attempts < maxAttempts) {
                    setTimeout(checkHealth, 1000); // Check again in 1 second
                } else {
                    // Max attempts reached with persistent errors
                    await webview.postMessage({
                        command: 'databaseStatus',
                        data: {
                            status: 'error',
                            error: `${database} health check failed`
                        }
                    });
                }
            }
        };

        // Start health checking after a short delay to allow database initialization
        setTimeout(checkHealth, 2000); // Wait 2 seconds before first check
    }

    /**
     * Retrieves content of a specified file with optional related chunks
     *
     * This handler fetches the content of a file and can optionally include
     * semantically related code chunks for enhanced context understanding.
     *
     * @param message - The get file content message, should contain filePath and includeRelatedChunks flag
     * @param webview - The webview to send the file content response to
     */
    private async handleGetFileContent(message: any, webview: vscode.Webview): Promise<void> {
        const { filePath, includeRelatedChunks = false } = message;

        // Validate required parameters
        if (!filePath) {
            await this.sendErrorResponse(webview, 'File path is required');
            return;
        }

        // Retrieve file content from context service
        const result = await this.contextService.getFileContent(filePath, includeRelatedChunks);

        // Send result back to webview
        await webview.postMessage({
            command: 'fileContentResponse',
            requestId: message.requestId,
            data: result
        });
    }
    /**
     * Opens a file in the editor at the specified location
     * @param message - expects { filePath: string, lineNumber?: number, columnNumber?: number }
     */
    private async handleOpenFile(message: any, webview: vscode.Webview): Promise<void> {
        const { filePath, lineNumber, columnNumber } = message;
        try {
            if (!filePath) {
                await this.sendErrorResponse(webview, 'File path is required');
                return;
            }
            const uri = vscode.Uri.file(filePath);
            const options: vscode.TextDocumentShowOptions = {};
            if (typeof lineNumber === 'number') {
                const pos = new vscode.Position(Math.max(0, lineNumber - 1), Math.max(0, (columnNumber || 1) - 1));
                const range = new vscode.Range(pos, pos);
                options.selection = range;
            }
            await vscode.window.showTextDocument(uri, options);
        } catch (err) {
            console.error('MessageRouter: Failed to open file', err);
            await this.sendErrorResponse(webview, err instanceof Error ? err.message : String(err));
        }
    }


    /**
     * Finds files related to a given query using semantic search
     *
     * This handler uses the context service to perform semantic search and find
     * files that are related to the provided query, with configurable similarity
     * thresholds and result limits.
     *
     * @param message - The find related files message, should contain query and optional parameters
     * @param webview - The webview to send the related files response to
     */
    private async handleFindRelatedFiles(message: any, webview: vscode.Webview): Promise<void> {
        const { query, currentFilePath, maxResults = 10, minSimilarity = 0.5 } = message;

        // Validate required parameters
        if (!query) {
            await this.sendErrorResponse(webview, 'Query is required');
            return;
        }

        // Perform semantic search for related files
        const result = await this.contextService.findRelatedFiles(
            query,
            currentFilePath,
            maxResults,
            minSimilarity
        );

        // Send results back to webview
        await webview.postMessage({
            command: 'relatedFilesResponse',
            requestId: message.requestId,
            data: result
        });
    }

    /**
     * Performs advanced context queries with customizable parameters
     *
     * This handler allows for complex context queries with various filtering
     * and configuration options through the ContextQuery object.
     *
     * @param message - The query context message, should contain a ContextQuery object
     * @param webview - The webview to send the context query response to
     */
    private async handleQueryContext(message: any, webview: vscode.Webview): Promise<void> {
        const contextQuery: ContextQuery = message.contextQuery;

        // Validate required parameters
        if (!contextQuery.query) {
            await this.sendErrorResponse(webview, 'Query is required');
            return;
        }

        // Execute advanced context query
        const result = await this.contextService.queryContext(contextQuery);

        // Send results back to webview
        await webview.postMessage({
            command: 'contextQueryResponse',
            requestId: message.requestId,
            data: result
        });
    }

    /**
     * Performs basic search operations with default parameters
     *
     * This handler provides a simplified search interface that uses default
     * parameters for max results and similarity threshold. It internally
     * delegates to the context service's queryContext method.
     *
     * @param message - The search message, should contain the query string
     * @param webview - The webview to send the search response to
     */
    private async handleSearch(message: any, webview: vscode.Webview): Promise<void> {
        const { query } = message;

        // Validate required parameters
        if (!query) {
            await this.sendErrorResponse(webview, 'Query is required');
            return;
        }

        // Perform search with default parameters
        const result = await this.contextService.queryContext({
            query,
            maxResults: 20,
            minSimilarity: 0.5
        });

        // Send results back to webview
        await webview.postMessage({
            command: 'searchResponse',
            requestId: message.requestId,
            data: result
        });
    }

    /**
     * Retrieves the current status of all core services
     *
     * This handler provides a comprehensive status overview of all services
     * managed by the context service, including database connections and
     * embedding provider status.
     *
     * @param webview - The webview to send the service status response to
     */
    private async handleGetServiceStatus(webview: vscode.Webview): Promise<void> {
        // Get current status from context service
        const status = await this.contextService.getStatus();

        // Send status back to webview
        await webview.postMessage({
            command: 'serviceStatusResponse',
            data: status
        });
    }

    /**
     * Handles the setup completion and configuration from the startup form
     *
     * This handler processes the setup configuration submitted from the startup form,
     * saves the configuration, and initiates the indexing process. It acts as the
     * bridge between the setup form and the indexing workflow.
     *
     * @param message - The setup message containing database and provider configuration
     * @param webview - The webview to send responses to
     */
    private async handleStartSetup(message: any, webview: vscode.Webview): Promise<void> {
        try {
            console.log('MessageRouter: Handling start setup request', message);

            const { database, provider, databaseConfig, providerConfig } = message;

            // Validate required configuration
            if (!database || !provider) {
                await webview.postMessage({
                    command: 'setupError',
                    error: 'Database and provider selection are required'
                });
                return;
            }

            // Log the configuration for now - in a full implementation,
            // this would save to VS Code settings or a configuration file
            console.log('MessageRouter: Setup configuration received:', {
                database,
                provider,
                databaseConfig,
                providerConfig
            });

            // Notify webview that setup is complete and indexing will start
            await webview.postMessage({
                command: 'setupComplete',
                data: {
                    database,
                    provider,
                    message: 'Setup completed successfully. Starting indexing...'
                }
            });

            // Start indexing automatically after setup
            await this.handleStartIndexing(webview);

        } catch (error) {
            console.error('MessageRouter: Error during setup:', error);
            await webview.postMessage({
                command: 'setupError',
                error: error instanceof Error ? error.message : 'An unknown error occurred during setup.'
            });
        }
    }

    /**
     * Initiates the document indexing process
     *
     * This handler triggers the indexing of workspace documents to make them
     * searchable. It includes state validation to prevent concurrent indexing
     * operations and provides appropriate error responses.
     *
     * @param webview - The webview to send the response to
     */
    private async handleStartIndexing(webview: vscode.Webview): Promise<void> {
        try {
            console.log('MessageRouter: Handling start indexing request');

            // Check if indexing is already in progress
            if (this.stateManager.isIndexing()) {
                await webview.postMessage({
                    command: 'indexingError',
                    error: 'Indexing is already in progress.'
                });
                console.log('MessageRouter: Indexing already in progress, request rejected');
                return;
            }

            // Start indexing with progress callback to stream updates to the webview
            const indexingPromise = this.indexingService.startIndexing((progress) => {
                const percent = progress.totalFiles > 0 ? Math.round((progress.processedFiles / progress.totalFiles) * 100) : 0;
                webview.postMessage({
                    command: 'indexingProgress',
                    progress: percent,
                    message: `Phase: ${progress.currentPhase} - ${progress.currentFile || ''}`,
                    filesProcessed: progress.processedFiles,
                    totalFiles: progress.totalFiles,
                    currentFile: progress.currentFile,
                });
            });

            const result = await indexingPromise;

            await webview.postMessage({
                command: 'indexingComplete',
                chunksCreated: result.chunks.length,
                duration: result.duration,
                errors: result.errors
            });
            console.log('MessageRouter: Indexing completed');

        } catch (error) {
            console.error('MessageRouter: Error during indexing:', error);
            await webview.postMessage({
                command: 'indexingError',
                error: error instanceof Error ? error.message : 'An unknown error occurred while indexing.'
            });
        }
    }

    /**
     * Pauses the current indexing operation
     *
     * This handler pauses an ongoing indexing process, allowing it to be resumed later.
     * The indexing state is preserved so it can continue from where it left off.
     *
     * @param webview - The webview to send the response to
     */
    private async handlePauseIndexing(webview: vscode.Webview): Promise<void> {
        try {
            console.log('MessageRouter: Handling pause indexing request');

            // Check if indexing is currently running
            if (!this.stateManager.isIndexing()) {
                await webview.postMessage({
                    command: 'pauseIndexingResponse',
                    success: false,
                    error: 'No indexing operation is currently running'
                });
                return;
            }

            // Check if already paused
            if (this.stateManager.isPaused()) {
                await webview.postMessage({
                    command: 'pauseIndexingResponse',
                    success: false,
                    error: 'Indexing is already paused'
                });
                return;
            }

            // Pause the indexing operation
            this.indexingService.pause();

            await webview.postMessage({
                command: 'pauseIndexingResponse',
                success: true,
                message: 'Indexing paused successfully'
            });

        } catch (error) {
            console.error('MessageRouter: Error pausing indexing:', error);
            await this.sendErrorResponse(webview, `Failed to pause indexing: ${error instanceof Error ? error.message : String(error)}`);
        }
    }

    /**
     * Resumes a paused indexing operation
     *
     * This handler resumes a previously paused indexing process, continuing
     * from where it left off using the saved state.
     *
     * @param webview - The webview to send the response to
     */
    private async handleResumeIndexing(webview: vscode.Webview): Promise<void> {
        try {
            console.log('MessageRouter: Handling resume indexing request');

            // Check if indexing is paused
            if (!this.stateManager.isPaused()) {
                await webview.postMessage({
                    command: 'resumeIndexingResponse',
                    success: false,
                    error: 'No paused indexing operation to resume'
                });
                return;
            }

            // Resume the indexing operation
            await this.indexingService.resume();

            await webview.postMessage({
                command: 'resumeIndexingResponse',
                success: true,
                message: 'Indexing resumed successfully'
            });

        } catch (error) {
            console.error('MessageRouter: Error resuming indexing:', error);
            await this.sendErrorResponse(webview, `Failed to resume indexing: ${error instanceof Error ? error.message : String(error)}`);
        }
    }

    /**
     * Gets information about the current index
     *
     * This handler retrieves statistics about the current workspace index,
     * including the number of indexed files and vectors.
     *
     * @param webview - The webview to send the response to
     */
    private async handleGetIndexInfo(webview: vscode.Webview): Promise<void> {
        try {
            console.log('MessageRouter: Handling get index info request');

            // Get index information from the indexing service
            const indexInfo = await this.indexingService.getIndexInfo();

            if (indexInfo) {
                await webview.postMessage({
                    command: 'getIndexInfoResponse',
                    success: true,
                    data: {
                        fileCount: indexInfo.fileCount,
                        vectorCount: indexInfo.vectorCount,
                        collectionName: indexInfo.collectionName
                    }
                });
            } else {
                await webview.postMessage({
                    command: 'getIndexInfoResponse',
                    success: true,
                    data: {
                        fileCount: 0,
                        vectorCount: 0,
                        collectionName: 'No collection found'
                    }
                });
            }

        } catch (error) {
            console.error('MessageRouter: Error getting index info:', error);
            await this.sendErrorResponse(webview, `Failed to get index info: ${error instanceof Error ? error.message : String(error)}`);
        }
    }

    /**
     * Clears the entire index for the current workspace
     *
     * This handler removes all indexed data from the vector database,
     * effectively resetting the index to an empty state.
     *
     * @param webview - The webview to send the response to
     */
    private async handleClearIndex(webview: vscode.Webview): Promise<void> {
        try {
            console.log('MessageRouter: Handling clear index request');

            // Clear the index using the indexing service
            const success = await this.indexingService.clearIndex();

            if (success) {
                await webview.postMessage({
                    command: 'clearIndexResponse',
                    success: true,
                    message: 'Index cleared successfully'
                });
            } else {
                await webview.postMessage({
                    command: 'clearIndexResponse',
                    success: false,
                    error: 'Failed to clear index'
                });
            }

        } catch (error) {
            console.error('MessageRouter: Error clearing index:', error);
            await this.sendErrorResponse(webview, `Failed to clear index: ${error instanceof Error ? error.message : String(error)}`);
        }
    }

    /**
     * Gets the current indexing status and progress information
     *
     * This handler retrieves detailed information about the current indexing
     * operation, including status, progress, errors, and statistics.
     *
     * @param webview - The webview to send the response to
     */
    private async handleGetIndexingStatus(webview: vscode.Webview): Promise<void> {
        try {
            console.log('MessageRouter: Handling get indexing status request');

            // Get indexing status from the indexing service
            const status = this.indexingService.getIndexingStatus();

            await webview.postMessage({
                command: 'getIndexingStatusResponse',
                success: true,
                data: status
            });

        } catch (error) {
            console.error('MessageRouter: Error getting indexing status:', error);
            await webview.postMessage({
                command: 'getIndexingStatusResponse',
                success: false,
                error: error instanceof Error ? error.message : 'Unknown error occurred'
            });
        }
    }

    /**
     * Performs advanced search with customizable filters
     *
     * This handler provides enhanced search capabilities with filtering options
     * such as file types, date ranges, and other search criteria. It requires
     * the SearchManager to be available.
     *
     * @param message - The advanced search message, should contain query and optional filters
     * @param webview - The webview to send the advanced search response to
     */
    private async handleAdvancedSearch(message: any, webview: vscode.Webview): Promise<void> {
        // Check if SearchManager is available
        if (!this.searchManager) {
            await this.sendErrorResponse(webview, 'SearchManager not available');
            return;
        }

        const { query, filters } = message;

        // Validate required parameters
        if (!query) {
            await this.sendErrorResponse(webview, 'Query is required');
            return;
        }

        // Perform advanced search with filters
        const result = await this.searchManager.search(query, filters);

        // Send results back to webview
        await webview.postMessage({
            command: 'advancedSearchResponse',
            requestId: message.requestId,
            data: result
        });
    }

    /**
     * Retrieves search suggestions based on partial query input
     *
     * This handler provides autocomplete suggestions as the user types
     * their search query. It requires the SearchManager to be available.
     *
     * @param message - The get search suggestions message, should contain partialQuery
     * @param webview - The webview to send the search suggestions response to
     */
    private async handleGetSearchSuggestions(message: any, webview: vscode.Webview): Promise<void> {
        // Check if SearchManager is available
        if (!this.searchManager) {
            await this.sendErrorResponse(webview, 'SearchManager not available');
            return;
        }

        const { partialQuery } = message;
        // Get suggestions based on partial query
        const suggestions = this.searchManager.getSuggestions(partialQuery);

        // Send suggestions back to webview
        await webview.postMessage({
            command: 'searchSuggestionsResponse',
            requestId: message.requestId,
            data: suggestions
        });
    }

    /**
     * Retrieves the user's search history
     *
     * This handler returns a list of recent searches performed by the user,
     * enabling quick access to previous queries. It requires the SearchManager
     * to be available.
     *
     * @param webview - The webview to send the search history response to
     */
    private async handleGetSearchHistory(webview: vscode.Webview): Promise<void> {
        // Check if SearchManager is available
        if (!this.searchManager) {
            await this.sendErrorResponse(webview, 'SearchManager not available');
            return;
        }

        // Get search history from SearchManager
        const history = this.searchManager.getSearchHistory();

        // Send history back to webview
        await webview.postMessage({
            command: 'searchHistoryResponse',
            data: history
        });
    }

    /**
     * Retrieves available configuration presets
     *
     * This handler returns a list of predefined configuration presets that
     * users can apply to quickly configure the extension for different use cases.
     *
     * @param webview - The webview to send the configuration presets response to
     */
    private async handleGetConfigurationPresets(webview: vscode.Webview): Promise<void> {
        // Get configuration presets from legacy configuration manager
        const presets = this.legacyConfigurationManager?.getConfigurationPresets() || [];

        // Send presets back to webview
        await webview.postMessage({
            command: 'configurationPresetsResponse',
            data: presets
        });
    }

    /**
     * Applies a configuration preset by name
     *
     * This handler applies a predefined configuration preset to quickly set up
     * the extension for a specific use case. It requires the legacy
     * ConfigurationManager to be available.
     *
     * @param message - The apply configuration preset message, should contain presetName
     * @param webview - The webview to send the application result to
     */
    private async handleApplyConfigurationPreset(message: any, webview: vscode.Webview): Promise<void> {
        // Check if ConfigurationManager is available
        if (!this.legacyConfigurationManager) {
            await this.sendErrorResponse(webview, 'ConfigurationManager not available');
            return;
        }

        const { presetName } = message;

        try {
            // Apply the specified preset
            await this.legacyConfigurationManager.applyPreset(presetName);

            // Send success response
            await webview.postMessage({
                command: 'configurationPresetAppliedResponse',
                requestId: message.requestId,
                data: { success: true }
            });
        } catch (error) {
            // Forward error to webview
            await this.sendErrorResponse(webview, error instanceof Error ? error.message : String(error));
        }
    }

    /**
     * Retrieves current performance metrics
     *
     * This handler returns performance metrics collected by the PerformanceManager,
     * such as memory usage, response times, and other performance indicators.
     * It requires the PerformanceManager to be available.
     *
     * @param webview - The webview to send the performance metrics response to
     */
    private async handleGetPerformanceMetrics(webview: vscode.Webview): Promise<void> {
        // Check if PerformanceManager is available
        if (!this.performanceManager) {
            await this.sendErrorResponse(webview, 'PerformanceManager not available');
            return;
        }

        // Get current metrics from PerformanceManager
        const metrics = this.performanceManager.getMetrics();

        // Send metrics back to webview
        await webview.postMessage({
            command: 'performanceMetricsResponse',
            data: metrics
        });
    }

    /**
     * Retrieves a preview of a file with surrounding context
     *
     * This handler provides a preview of a specific file at a given line number,
     * with optional surrounding context lines. It's useful for showing search results
     * or code references with context. It requires the SearchManager to be available.
     *
     * @param message - The get file preview message, should contain filePath, lineNumber, and optional contextLines
     * @param webview - The webview to send the file preview response to
     */
    private async handleGetFilePreview(message: any, webview: vscode.Webview): Promise<void> {
        // Check if SearchManager is available
        if (!this.searchManager) {
            await this.sendErrorResponse(webview, 'SearchManager not available');
            return;
        }

        const { filePath, lineNumber, contextLines } = message;

        // Validate required parameters
        if (!filePath || lineNumber === undefined) {
            await this.sendErrorResponse(webview, 'File path and line number are required');
            return;
        }

        // Get file preview with context
        const preview = await this.searchManager.getFilePreview(filePath, lineNumber, contextLines);

        // Send preview back to webview
        await webview.postMessage({
            command: 'filePreviewResponse',
            requestId: message.requestId,
            data: preview
        });
    }

    /**
     * Opens the VS Code settings UI filtered to this extension
     *
     * This handler opens the VS Code settings interface and filters it to show
     * only settings related to this extension, making it easy for users to
     * configure extension-specific options.
     *
     * @param webview - The webview (not used in this implementation but kept for consistency)
     */
    private async handleMapToSettings(webview: vscode.Webview): Promise<void> {
        // Open VS Code settings filtered to this extension
        await vscode.commands.executeCommand('workbench.action.openSettings', '@ext:bramburn.code-context-engine');
    }

    /**
     * Retrieves a value from the extension's global state
     *
     * This handler fetches a value stored in the extension's global state
     * using the provided key. Global state persists across VS Code sessions.
     *
     * @param message - The get global state message, should contain the key to retrieve
     * @param webview - The webview to send the global state response to
     */
    private async handleGetGlobalState(message: any, webview: vscode.Webview): Promise<void> {
        const { key } = message;

        // Validate required parameters
        if (!key) {
            await this.sendErrorResponse(webview, 'Key is required');
            return;
        }

        // Get value from global state
        const value = this.context.globalState.get(key);

        // Send value back to webview
        await webview.postMessage({
            command: 'globalStateResponse',
            requestId: message.requestId,
            data: { key, value }
        });
    }

    /**
     * Sets a value in the extension's global state
     *
     * This handler stores a value in the extension's global state using the
     * provided key. Global state persists across VS Code sessions.
     *
     * @param message - The set global state message, should contain key and value
     * @param webview - The webview to send the update confirmation to
     */
    private async handleSetGlobalState(message: any, webview: vscode.Webview): Promise<void> {
        const { key, value } = message;

        // Validate required parameters
        if (!key) {
            await this.sendErrorResponse(webview, 'Key is required');
            return;
        }

        // Update global state with new value
        await this.context.globalState.update(key, value);

        // Send confirmation back to webview
        await webview.postMessage({
            command: 'globalStateUpdatedResponse',
            requestId: message.requestId,
            data: { key, success: true }
        });
    }

    /**
     * Checks if this is the first run of the extension and starts tour if needed
     *
     * This handler determines if the extension is being run for the first time
     * by checking a global state flag. If it's the first run, it sets the flag
     * and would typically trigger an onboarding tour or setup wizard.
     *
     * @param webview - The webview to send the first run check response to
     */
    private async handleCheckFirstRunAndStartTour(webview: vscode.Webview): Promise<void> {
        // Check if this is the first run by looking for the 'hasRunBefore' flag
        const isFirstRun = !this.context.globalState.get('hasRunBefore');

        if (isFirstRun) {
            // Mark that the extension has been run before
            await this.context.globalState.update('hasRunBefore', true);
            // TODO: Implement tour start logic here
            // This would typically trigger an onboarding experience or guided tour
        }

        // Send first run status back to webview
        await webview.postMessage({
            command: 'firstRunCheckResponse',
            data: { isFirstRun }
        });
    }

    /**
     * Handles heartbeat messages from webviews for connection monitoring
     */
    private async handleHeartbeat(message: any, webview: vscode.Webview): Promise<void> {
        try {
            const timestamp = message.timestamp || Date.now();
            const connectionId = message.connectionId;

            // Send heartbeat response back to webview
            await webview.postMessage({
                command: 'heartbeatResponse',
                timestamp: timestamp,
                serverTime: Date.now(),
                connectionId: connectionId
            });

            console.log('MessageRouter: Heartbeat response sent', { timestamp, connectionId });
        } catch (error) {
            console.error('MessageRouter: Error handling heartbeat:', error);
        }
    }

    /**
     * Handles health status requests from webviews
     */
    private async handleGetHealthStatus(message: any, webview: vscode.Webview): Promise<void> {
        try {
            // Get basic health metrics - in a real implementation this would be more comprehensive
            const healthStatus = {
                timestamp: Date.now(),
                status: 'healthy',
                uptime: process.uptime() * 1000, // Convert to milliseconds
                memoryUsage: process.memoryUsage(),
                // Add more health metrics as needed
            };

            await webview.postMessage({
                command: 'healthStatusResponse',
                requestId: message.requestId,
                data: healthStatus
            });

            console.log('MessageRouter: Health status response sent');
        } catch (error) {
            console.error('MessageRouter: Error handling health status request:', error);
            await this.sendErrorResponse(webview, `Failed to get health status: ${error instanceof Error ? error.message : String(error)}`);
        }
    }

    /**
     * Sends a standardized error response to the webview
     *
     * This utility method provides a consistent way to send error messages
     * back to the webview, ensuring proper error handling and user feedback.
     *
     * @param webview - The webview to send the error response to
     * @param errorMessage - The error message to send
     */
    private async sendErrorResponse(webview: vscode.Webview, errorMessage: string): Promise<void> {
        await webview.postMessage({
            command: 'error',
            message: errorMessage
        });
    }

    // ===== Placeholder methods for handlers that are not yet implemented =====
    // These methods provide basic error responses until their full implementation
    // is completed. Each follows the same pattern of sending a "not implemented yet"
    // error response to maintain consistency in the API.

    /**
     * Placeholder handler for saving secret values
     *
     * This method is not yet implemented. When completed, it should use
     * VS Code's secret storage API to securely store sensitive information.
     *
     * @param message - The save secret value message
     * @param webview - The webview to send the response to
     */
    private async handleSaveSecretValue(message: any, webview: vscode.Webview): Promise<void> {
        // Implementation would use VS Code's secret storage API
        await this.sendErrorResponse(webview, 'Not implemented yet');
    }

    /**
     * Placeholder handler for retrieving secret values
     *
     * This method is not yet implemented. When completed, it should use
     * VS Code's secret storage API to securely retrieve sensitive information.
     *
     * @param message - The get secret value message
     * @param webview - The webview to send the response to
     */
    private async handleGetSecretValue(message: any, webview: vscode.Webview): Promise<void> {
        // Implementation would use VS Code's secret storage API
        await this.sendErrorResponse(webview, 'Not implemented yet');
    }

    /**
     * Placeholder handler for running system validation
     *
     * This method is not yet implemented. When completed, it should run
     * comprehensive system validation checks to ensure all dependencies
     * and requirements are met.
     *
     * @param message - The run system validation message
     * @param webview - The webview to send the response to
     */
    private async handleRunSystemValidation(message: any, webview: vscode.Webview): Promise<void> {
        // Implementation would run system validation checks
        await this.sendErrorResponse(webview, 'Not implemented yet');
    }

    /**
     * Placeholder handler for retrieving troubleshooting guides
     *
     * This method is not yet implemented. When completed, it should return
     * available troubleshooting guides to help users resolve common issues.
     *
     * @param message - The get troubleshooting guides message
     * @param webview - The webview to send the response to
     */
    private async handleGetTroubleshootingGuides(message: any, webview: vscode.Webview): Promise<void> {
        // Implementation would return troubleshooting guides
        await this.sendErrorResponse(webview, 'Not implemented yet');
    }

    /**
     * Placeholder handler for running automatic fixes
     *
     * This method is not yet implemented. When completed, it should automatically
     * detect and fix common configuration or setup issues.
     *
     * @param message - The run auto fix message
     * @param webview - The webview to send the response to
     */
    private async handleRunAutoFix(message: any, webview: vscode.Webview): Promise<void> {
        // Implementation would run automatic fixes
        await this.sendErrorResponse(webview, 'Not implemented yet');
    }

    /**
     * Placeholder handler for opening troubleshooting guides
     *
     * This method is not yet implemented. When completed, it should open
     * specific troubleshooting guides in the webview or external browser.
     *
     * @param message - The open troubleshooting guide message
     * @param webview - The webview to send the response to
     */
    private async handleOpenTroubleshootingGuide(message: any, webview: vscode.Webview): Promise<void> {
        // Implementation would open troubleshooting guide
        await this.sendErrorResponse(webview, 'Not implemented yet');
    }

    /**
     * Handle request to open folder dialog
     *
     * This method triggers the VS Code "Open Folder" dialog to allow users
     * to select a workspace folder when none is currently open.
     *
     * @param message - The request open folder message
     * @param webview - The webview to send the response to
     */
    private async handleRequestOpenFolder(message: any, webview: vscode.Webview): Promise<void> {
        try {
            console.log('MessageRouter: Handling request to open folder', message);

            // Execute the VS Code command to open folder dialog
            console.log('MessageRouter: Executing vscode.openFolder command...');
            await vscode.commands.executeCommand('vscode.openFolder');

            // Send success response
            const response = {
                command: 'response',
                requestId: message.requestId,
                data: { success: true }
            };

            console.log('MessageRouter: Sending success response:', response);
            await webview.postMessage(response);

            console.log('MessageRouter: Open folder dialog triggered successfully');
        } catch (error) {
            console.error('MessageRouter: Failed to open folder dialog:', error);
            console.error('MessageRouter: Error details:', {
                name: error instanceof Error ? error.name : 'Unknown',
                message: error instanceof Error ? error.message : String(error),
                stack: error instanceof Error ? error.stack : undefined
            });
            await this.sendErrorResponse(webview, error instanceof Error ? error.message : String(error));
        }
    }

    /**
     * Handle request for initial state
     *
     * This method sends the current workspace state and other initial
     * application state to the webview when requested.
     *
     * @param message - The get initial state message
     * @param webview - The webview to send the response to
     */
    private async handleGetInitialState(message: any, webview: vscode.Webview): Promise<void> {
        try {
            console.log('MessageRouter: Handling get initial state request', message);

            // Check workspace state with detailed logging
            const workspaceFolders = vscode.workspace.workspaceFolders;
            const isWorkspaceOpen = !!workspaceFolders && workspaceFolders.length > 0;

            console.log('MessageRouter: Workspace detection details:');
            console.log('  - workspaceFolders:', workspaceFolders);
            console.log('  - folders length:', workspaceFolders?.length || 0);
            console.log('  - isWorkspaceOpen:', isWorkspaceOpen);

            // Send initial state response
            const response = {
                type: 'initialState',
                command: 'response',
                requestId: message.requestId,
                data: {
                    isWorkspaceOpen,
                    workspaceFolders: workspaceFolders?.map(folder => ({
                        name: folder.name,
                        uri: folder.uri.toString()
                    })) || []
                }
            };

            console.log('MessageRouter: Sending response:', response);
            await webview.postMessage(response);

            console.log(`MessageRouter: Successfully sent initial state - workspace open: ${isWorkspaceOpen}`);
        } catch (error) {
            console.error('MessageRouter: Failed to get initial state:', error);
            await this.sendErrorResponse(webview, error instanceof Error ? error.message : String(error));
        }
    }

    /**
     * Handle legacy state request
     *
     * This method provides backward compatibility for legacy state requests.
     * It delegates to the handleGetInitialState method.
     *
     * @param message - The get state message
     * @param webview - The webview to send the response to
     */
    private async handleGetState(message: any, webview: vscode.Webview): Promise<void> {
        // Delegate to the new initial state handler for consistency
        await this.handleGetInitialState(message, webview);
    }

    /**
     * Placeholder handler for exporting configuration
     *
     * This method is not yet implemented. When completed, it should export
     * the current configuration to a file for backup or sharing purposes.
     *
     * @param message - The export configuration message
     * @param webview - The webview to send the response to
     */
    private async handleExportConfiguration(message: any, webview: vscode.Webview): Promise<void> {
        // Implementation would export configuration
        await this.sendErrorResponse(webview, 'Not implemented yet');
    }

    /**
     * Placeholder handler for importing configuration
     *
     * This method is not yet implemented. When completed, it should import
     * configuration from a file, allowing users to restore or share settings.
     *
     * @param message - The import configuration message
     * @param webview - The webview to send the response to
     */
    private async handleImportConfiguration(message: any, webview: vscode.Webview): Promise<void> {
        // Implementation would import configuration
        await this.sendErrorResponse(webview, 'Not implemented yet');
    }

    /**
     * Placeholder handler for retrieving configuration templates
     *
     * This method is not yet implemented. When completed, it should return
     * available configuration templates that users can use as starting points.
     *
     * @param message - The get configuration templates message
     * @param webview - The webview to send the response to
     */
    private async handleGetConfigurationTemplates(message: any, webview: vscode.Webview): Promise<void> {
        // Implementation would return configuration templates
        await this.sendErrorResponse(webview, 'Not implemented yet');
    }

    /**
     * Placeholder handler for retrieving configuration backups
     *
     * This method is not yet implemented. When completed, it should return
     * a list of available configuration backups that users can restore from.
     *
     * @param message - The get configuration backups message
     * @param webview - The webview to send the response to
     */
    private async handleGetConfigurationBackups(message: any, webview: vscode.Webview): Promise<void> {
        // Implementation would return configuration backups
        await this.sendErrorResponse(webview, 'Not implemented yet');
    }

    /**
     * Placeholder handler for validating configuration
     *
     * This method is not yet implemented. When completed, it should validate
     * the current configuration to ensure all settings are correct and compatible.
     *
     * @param message - The validate configuration message
     * @param webview - The webview to send the response to
     */
    private async handleValidateConfiguration(message: any, webview: vscode.Webview): Promise<void> {
        // Implementation would validate configuration
        await this.sendErrorResponse(webview, 'Not implemented yet');
    }

    /**
     * Placeholder handler for applying configuration templates
     *
     * This method is not yet implemented. When completed, it should apply
     * a selected configuration template to set up the extension for a specific use case.
     *
     * @param message - The apply configuration template message
     * @param webview - The webview to send the response to
     */
    private async handleApplyConfigurationTemplate(message: any, webview: vscode.Webview): Promise<void> {
        // Implementation would apply configuration template
        await this.sendErrorResponse(webview, 'Not implemented yet');
    }

    /**
     * Placeholder handler for creating configuration backups
     *
     * This method is not yet implemented. When completed, it should create
     * a backup of the current configuration that can be restored later.
     *
     * @param message - The create configuration backup message
     * @param webview - The webview to send the response to
     */
    private async handleCreateConfigurationBackup(message: any, webview: vscode.Webview): Promise<void> {
        // Implementation would create configuration backup
        await this.sendErrorResponse(webview, 'Not implemented yet');
    }

    /**
     * Placeholder handler for restoring configuration backups
     *
     * This method is not yet implemented. When completed, it should restore
     * the extension configuration from a previously created backup.
     *
     * @param message - The restore configuration backup message
     * @param webview - The webview to send the response to
     */
    private async handleRestoreConfigurationBackup(message: any, webview: vscode.Webview): Promise<void> {
        // Implementation would restore configuration backup
        await this.sendErrorResponse(webview, 'Not implemented yet');
    }

    /**
     * Gets the list of available workspaces
     *
     * This handler retrieves all available workspace folders and their information,
     * including the currently active workspace.
     *
     * @param webview - The webview to send the response to
     */
    private async handleGetWorkspaceList(webview: vscode.Webview): Promise<void> {
        try {
            console.log('MessageRouter: Handling get workspace list request');

            if (!this.workspaceManager) {
                await webview.postMessage({
                    command: 'workspaceListResponse',
                    success: false,
                    error: 'Workspace manager not available'
                });
                return;
            }

            const workspaces = this.workspaceManager.getAllWorkspaces();
            const currentWorkspace = this.workspaceManager.getCurrentWorkspace();

            await webview.postMessage({
                command: 'workspaceListResponse',
                success: true,
                data: {
                    workspaces: workspaces,
                    current: currentWorkspace?.id || null
                }
            });

        } catch (error) {
            console.error('MessageRouter: Error getting workspace list:', error);
            await this.sendErrorResponse(webview, `Failed to get workspace list: ${error instanceof Error ? error.message : String(error)}`);
        }
    }

    /**
     * Switches to a different workspace
     *
     * This handler changes the active workspace and notifies the UI of the change.
     *
     * @param message - The switch workspace message containing the workspace ID
     * @param webview - The webview to send the response to
     */
    private async handleSwitchWorkspace(message: any, webview: vscode.Webview): Promise<void> {
        try {
            console.log('MessageRouter: Handling switch workspace request');

            if (!this.workspaceManager) {
                await webview.postMessage({
                    command: 'workspaceSwitchResponse',
                    success: false,
                    error: 'Workspace manager not available'
                });
                return;
            }

            const workspaceId = message.data?.workspaceId;
            if (!workspaceId) {
                await webview.postMessage({
                    command: 'workspaceSwitchResponse',
                    success: false,
                    error: 'Workspace ID is required'
                });
                return;
            }

            const success = this.workspaceManager.switchToWorkspace(workspaceId);

            if (success) {
                await webview.postMessage({
                    command: 'workspaceSwitchResponse',
                    success: true,
                    data: {
                        workspaceId: workspaceId
                    }
                });
            } else {
                await webview.postMessage({
                    command: 'workspaceSwitchResponse',
                    success: false,
                    error: 'Workspace not found'
                });
            }

        } catch (error) {
            console.error('MessageRouter: Error switching workspace:', error);
            await this.sendErrorResponse(webview, `Failed to switch workspace: ${error instanceof Error ? error.message : String(error)}`);
        }
    }

    /**
     * Gets workspace statistics
     *
     * This handler retrieves statistics about the current workspace setup,
     * including the total number of workspaces and current workspace info.
     *
     * @param webview - The webview to send the response to
     */
    private async handleGetWorkspaceStats(webview: vscode.Webview): Promise<void> {
        try {
            console.log('MessageRouter: Handling get workspace stats request');

            if (!this.workspaceManager) {
                await webview.postMessage({
                    command: 'workspaceStatsResponse',
                    success: false,
                    error: 'Workspace manager not available'
                });
                return;
            }

            const stats = this.workspaceManager.getWorkspaceStats();

            await webview.postMessage({
                command: 'workspaceStatsResponse',
                success: true,
                data: stats
            });

        } catch (error) {
            console.error('MessageRouter: Error getting workspace stats:', error);
            await this.sendErrorResponse(webview, `Failed to get workspace stats: ${error instanceof Error ? error.message : String(error)}`);
        }
    }

    /**
     * Handles database connection testing requests
     */
    private async handleTestDatabaseConnection(message: any, webview: vscode.Webview): Promise<void> {
        try {
            const { database, config } = message;
            console.log('MessageRouter: Testing database connection:', database, config);

            let testResult;
            const startTime = Date.now();

            // Route to appropriate database test method based on type
            switch (database) {
                case 'qdrant':
                    testResult = await this.testQdrantConnection(config);
                    break;
                case 'pinecone':
                    testResult = await this.testPineconeConnection(config);
                    break;
                case 'chroma':
                    testResult = await this.testChromaConnection(config);
                    break;
                default:
                    throw new Error(`Unsupported database type for testing: ${database}`);
            }

            const latency = Date.now() - startTime;

            await webview.postMessage({
                command: 'databaseConnectionTestResult',
                success: testResult.success,
                data: {
                    ...testResult,
                    latency,
                    database
                }
            });

        } catch (error) {
            console.error('MessageRouter: Error testing database connection:', error);
            await webview.postMessage({
                command: 'databaseConnectionTestResult',
                success: false,
                data: {
                    success: false,
                    message: error instanceof Error ? error.message : 'Connection test failed',
                    database: message.database
                }
            });
        }
    }

    /**
     * Handles AI provider connection testing requests
     */
    private async handleTestProviderConnection(message: any, webview: vscode.Webview): Promise<void> {
        try {
            const { provider, config } = message;
            console.log('MessageRouter: Testing provider connection:', provider, config);

            let testResult;
            const startTime = Date.now();

            // Route to appropriate provider test method based on type
            switch (provider) {
                case 'ollama':
                    testResult = await this.testOllamaConnection(config);
                    break;
                case 'openai':
                    testResult = await this.testOpenAIConnection(config);
                    break;
                case 'anthropic':
                    testResult = await this.testAnthropicConnection(config);
                    break;
                default:
                    throw new Error(`Unsupported provider type for testing: ${provider}`);
            }

            const latency = Date.now() - startTime;

            await webview.postMessage({
                command: 'providerConnectionTestResult',
                success: testResult.success,
                data: {
                    ...testResult,
                    latency,
                    provider
                }
            });

        } catch (error) {
            console.error('MessageRouter: Error testing provider connection:', error);
            await webview.postMessage({
                command: 'providerConnectionTestResult',
                success: false,
                data: {
                    success: false,
                    message: error instanceof Error ? error.message : 'Connection test failed',
                    provider: message.provider
                }
            });
        }
    }

    /**
     * Test Qdrant database connection
     */
    private async testQdrantConnection(config: any): Promise<{ success: boolean; message: string; details?: any }> {
        try {
            const url = config.url || 'http://localhost:6333';
            const headers: Record<string, string> = {
                'Content-Type': 'application/json',
            };

            if (config.apiKey) {
                headers['api-key'] = config.apiKey;
            }

            const response = await fetch(`${url}/collections`, {
                method: 'GET',
                headers,
                signal: AbortSignal.timeout(10000),
            });

            if (!response.ok) {
                return {
                    success: false,
                    message: `Qdrant connection failed: ${response.status} ${response.statusText}`
                };
            }

            const data = await response.json();

            return {
                success: true,
                message: 'Successfully connected to Qdrant',
                details: {
                    collections: data.result?.collections || [],
                    version: response.headers.get('server') || 'unknown'
                }
            };
        } catch (error) {
            return {
                success: false,
                message: error instanceof Error ? error.message : 'Connection failed'
            };
        }
    }

    /**
     * Test Pinecone database connection
     */
    private async testPineconeConnection(config: any): Promise<{ success: boolean; message: string; details?: any }> {
        try {
            const response = await fetch(`https://${config.indexName}-${config.environment}.svc.pinecone.io/describe_index_stats`, {
                method: 'POST',
                headers: {
                    'Api-Key': config.apiKey,
                    'Content-Type': 'application/json',
                },
                body: JSON.stringify({}),
                signal: AbortSignal.timeout(10000),
            });

            if (!response.ok) {
                return {
                    success: false,
                    message: `Pinecone connection failed: ${response.status} ${response.statusText}`
                };
            }

            const data = await response.json();

            return {
                success: true,
                message: 'Successfully connected to Pinecone',
                details: {
                    indexStats: data,
                    environment: config.environment,
                    indexName: config.indexName
                }
            };
        } catch (error) {
            return {
                success: false,
                message: error instanceof Error ? error.message : 'Connection failed'
            };
        }
    }

    /**
     * Test ChromaDB connection
     */
    private async testChromaConnection(config: any): Promise<{ success: boolean; message: string; details?: any }> {
        try {
            const protocol = config.ssl ? 'https' : 'http';
            const port = config.port ? `:${config.port}` : '';
            const baseUrl = `${protocol}://${config.host}${port}`;

            const headers: Record<string, string> = {
                'Content-Type': 'application/json',
            };

            if (config.apiKey) {
                headers['Authorization'] = `Bearer ${config.apiKey}`;
            }

            const response = await fetch(`${baseUrl}/api/v1/heartbeat`, {
                method: 'GET',
                headers,
                signal: AbortSignal.timeout(10000),
            });

            if (!response.ok) {
                return {
                    success: false,
                    message: `ChromaDB connection failed: ${response.status} ${response.statusText}`
                };
            }

            const data = await response.json();

            return {
                success: true,
                message: 'Successfully connected to ChromaDB',
                details: {
                    heartbeat: data,
                    endpoint: baseUrl
                }
            };
        } catch (error) {
            return {
                success: false,
                message: error instanceof Error ? error.message : 'Connection failed'
            };
        }
    }

    /**
     * Test Ollama provider connection
     */
    private async testOllamaConnection(config: any): Promise<{ success: boolean; message: string; details?: any }> {
        try {
            const baseUrl = config.baseUrl || 'http://localhost:11434';

            // First check if Ollama is running
            const healthResponse = await fetch(`${baseUrl}/api/version`, {
                method: 'GET',
                headers: { 'Content-Type': 'application/json' },
                signal: AbortSignal.timeout(5000),
            });

            if (!healthResponse.ok) {
                return {
                    success: false,
                    message: `Ollama is not running or not accessible at ${baseUrl}`
                };
            }

            // Test embedding generation with the configured model
            const embeddingResponse = await fetch(`${baseUrl}/api/embeddings`, {
                method: 'POST',
                headers: { 'Content-Type': 'application/json' },
                body: JSON.stringify({
                    model: config.model,
                    prompt: 'test',
                }),
                signal: AbortSignal.timeout(30000),
            });

            if (!embeddingResponse.ok) {
                const errorText = await embeddingResponse.text();
                return {
                    success: false,
                    message: `Failed to generate embedding: ${embeddingResponse.status} ${embeddingResponse.statusText}`,
                    details: { error: errorText, model: config.model }
                };
            }

            const data = await embeddingResponse.json();

            return {
                success: true,
                message: `Successfully generated embedding with ${config.model}`,
                details: {
                    model: config.model,
                    embeddingLength: data.embedding?.length || 0
                }
            };
        } catch (error) {
            return {
                success: false,
                message: error instanceof Error ? error.message : 'Connection failed'
            };
        }
    }

    /**
     * Test OpenAI provider connection
     */
    private async testOpenAIConnection(config: any): Promise<{ success: boolean; message: string; details?: any }> {
        try {
            const response = await fetch('https://api.openai.com/v1/models', {
                headers: {
                    'Authorization': `Bearer ${config.apiKey}`,
                    'Content-Type': 'application/json',
                },
                signal: AbortSignal.timeout(10000),
            });

            if (!response.ok) {
                return {
                    success: false,
                    message: `OpenAI API error: ${response.status} ${response.statusText}`
                };
            }

            return {
                success: true,
                message: 'Successfully connected to OpenAI API',
                details: { provider: 'openai', model: config.model }
            };
        } catch (error) {
            return {
                success: false,
                message: error instanceof Error ? error.message : 'Connection failed'
            };
        }
    }

    /**
     * Test Anthropic provider connection
     */
    private async testAnthropicConnection(config: any): Promise<{ success: boolean; message: string; details?: any }> {
        try {
            // Anthropic doesn't have a simple health check endpoint, so we'll just validate the API key format
            if (!config.apiKey.startsWith('sk-ant-')) {
                return {
                    success: false,
                    message: 'Invalid Anthropic API key format (should start with sk-ant-)'
                };
            }

            return {
                success: true,
                message: 'Anthropic API key format is valid',
                details: { provider: 'anthropic', model: config.model }
            };
        } catch (error) {
            return {
                success: false,
                message: error instanceof Error ? error.message : 'Validation failed'
            };
        }
    }

    /**
     * Handles requests to open external links
     */
    private async handleOpenExternalLink(message: any, webview: vscode.Webview): Promise<void> {
        try {
            const { url } = message;
            console.log('MessageRouter: Opening external link:', url);

            if (!url || typeof url !== 'string') {
                throw new Error('Invalid URL provided');
            }

            // Use VS Code's built-in command to open external links
            await vscode.env.openExternal(vscode.Uri.parse(url));

        } catch (error) {
            console.error('MessageRouter: Error opening external link:', error);
            await webview.postMessage({
                command: 'linkOpenError',
                success: false,
                data: {
                    message: error instanceof Error ? error.message : 'Failed to open link'
                }
            });
        }
    }

    /**
<<<<<<< HEAD
     * Gets the current extension configuration
     *
     * This handler retrieves the complete extension configuration including
     * advanced search settings, query expansion, and AI model selection.
     *
     * @param webview - The webview to send the configuration response to
     */
    private async handleGetConfiguration(webview: vscode.Webview): Promise<void> {
        try {
            console.log('MessageRouter: Handling get configuration request');

            // Get the full configuration from ConfigService
            const config = this.configService.getFullConfig();

            await webview.postMessage({
                command: 'configurationResponse',
                success: true,
                config: config
            });

        } catch (error) {
            console.error('MessageRouter: Error getting configuration:', error);
            await webview.postMessage({
                command: 'configurationResponse',
                success: false,
                error: error instanceof Error ? error.message : 'Unknown error occurred'
            });
        }
    }

    /**
     * Sets extension configuration values
     *
     * This handler updates the extension configuration with new values
     * provided from the settings UI.
     *
     * @param message - The set configuration message containing the new config values
     * @param webview - The webview to send the response to
     */
    private async handleSetConfiguration(message: any, webview: vscode.Webview): Promise<void> {
        try {
            console.log('MessageRouter: Handling set configuration request', message);

            const configUpdates = message.advancedSearch || message;

            // Update VS Code configuration
            const config = vscode.workspace.getConfiguration('code-context-engine');

            if (configUpdates.queryExpansion) {
                await config.update('queryExpansion.enabled', configUpdates.queryExpansion.enabled, vscode.ConfigurationTarget.Workspace);
                await config.update('queryExpansion.maxExpandedTerms', configUpdates.queryExpansion.maxExpandedTerms, vscode.ConfigurationTarget.Workspace);
                await config.update('queryExpansion.useSemanticSimilarity', configUpdates.queryExpansion.useSemanticSimilarity, vscode.ConfigurationTarget.Workspace);
            }

            if (configUpdates.resultLimit) {
                await config.update('search.maxResults', configUpdates.resultLimit, vscode.ConfigurationTarget.Workspace);
            }

            if (configUpdates.aiModel) {
                if (configUpdates.aiModel.embedding) {
                    await config.update('openaiModel', configUpdates.aiModel.embedding, vscode.ConfigurationTarget.Workspace);
                }
                if (configUpdates.aiModel.llm) {
                    await config.update('queryExpansion.model', configUpdates.aiModel.llm, vscode.ConfigurationTarget.Workspace);
                }
            }

            if (configUpdates.searchBehavior) {
                await config.update('search.minSimilarity', configUpdates.searchBehavior.minSimilarity, vscode.ConfigurationTarget.Workspace);
                await config.update('search.includeComments', configUpdates.searchBehavior.includeComments, vscode.ConfigurationTarget.Workspace);
                await config.update('search.includeTests', configUpdates.searchBehavior.includeTests, vscode.ConfigurationTarget.Workspace);
            }

            // Refresh the config service to pick up changes
            this.configService.refresh();

            await webview.postMessage({
                command: 'setConfigurationResponse',
                success: true,
                message: 'Configuration updated successfully'
            });

        } catch (error) {
            console.error('MessageRouter: Error setting configuration:', error);
            await webview.postMessage({
                command: 'setConfigurationResponse',
                success: false,
                error: error instanceof Error ? error.message : 'Unknown error occurred'
            });
=======
     * Handle navigate to view command from command palette
     */
    private async handleNavigateToView(message: any, webview: vscode.Webview): Promise<void> {
        try {
            const { view } = message.data || {};
            console.log('MessageRouter: Navigating to view:', view);

            // Send navigation command to webview
            await webview.postMessage({
                command: 'navigateToView',
                data: { view }
            });

        } catch (error) {
            console.error('MessageRouter: Error navigating to view:', error);
            await this.sendErrorResponse(webview, 'Failed to navigate to view');
        }
    }

    /**
     * Handle set query command from command palette
     */
    private async handleSetQuery(message: any, webview: vscode.Webview): Promise<void> {
        try {
            const { query } = message.data || {};
            console.log('MessageRouter: Setting query:', query);

            // Send query to webview
            await webview.postMessage({
                command: 'setQuery',
                data: { query }
            });

        } catch (error) {
            console.error('MessageRouter: Error setting query:', error);
            await this.sendErrorResponse(webview, 'Failed to set query');
        }
    }

    /**
     * Handle set search tab command from command palette
     */
    private async handleSetSearchTab(message: any, webview: vscode.Webview): Promise<void> {
        try {
            const { tab } = message.data || {};
            console.log('MessageRouter: Setting search tab:', tab);

            // Send tab selection to webview
            await webview.postMessage({
                command: 'setSearchTab',
                data: { tab }
            });

        } catch (error) {
            console.error('MessageRouter: Error setting search tab:', error);
            await this.sendErrorResponse(webview, 'Failed to set search tab');
>>>>>>> c60d1716
        }
    }
}<|MERGE_RESOLUTION|>--- conflicted
+++ resolved
@@ -275,13 +275,12 @@
                 case 'startSetup':
                     await this.handleStartSetup(message, webview);
                     break;
-<<<<<<< HEAD
                 case 'getConfiguration':
                     await this.handleGetConfiguration(webview);
                     break;
                 case 'setConfiguration':
                     await this.handleSetConfiguration(message, webview);
-=======
+                    break;
                 case 'navigateToView':
                     await this.handleNavigateToView(message, webview);
                     break;
@@ -290,7 +289,6 @@
                     break;
                 case 'setSearchTab':
                     await this.handleSetSearchTab(message, webview);
->>>>>>> c60d1716
                     break;
                 default:
                     // Handle unknown commands with a warning and error response
@@ -2297,7 +2295,6 @@
     }
 
     /**
-<<<<<<< HEAD
      * Gets the current extension configuration
      *
      * This handler retrieves the complete extension configuration including
@@ -2325,6 +2322,26 @@
                 success: false,
                 error: error instanceof Error ? error.message : 'Unknown error occurred'
             });
+        }
+    }
+
+    /**
+     * Handle navigate to view command from command palette
+     */
+    private async handleNavigateToView(message: any, webview: vscode.Webview): Promise<void> {
+        try {
+            const { view } = message.data || {};
+            console.log('MessageRouter: Navigating to view:', view);
+
+            // Send navigation command to webview
+            await webview.postMessage({
+                command: 'navigateToView',
+                data: { view }
+            });
+
+        } catch (error) {
+            console.error('MessageRouter: Error navigating to view:', error);
+            await this.sendErrorResponse(webview, 'Failed to navigate to view');
         }
     }
 
@@ -2387,23 +2404,6 @@
                 success: false,
                 error: error instanceof Error ? error.message : 'Unknown error occurred'
             });
-=======
-     * Handle navigate to view command from command palette
-     */
-    private async handleNavigateToView(message: any, webview: vscode.Webview): Promise<void> {
-        try {
-            const { view } = message.data || {};
-            console.log('MessageRouter: Navigating to view:', view);
-
-            // Send navigation command to webview
-            await webview.postMessage({
-                command: 'navigateToView',
-                data: { view }
-            });
-
-        } catch (error) {
-            console.error('MessageRouter: Error navigating to view:', error);
-            await this.sendErrorResponse(webview, 'Failed to navigate to view');
         }
     }
 
@@ -2444,7 +2444,6 @@
         } catch (error) {
             console.error('MessageRouter: Error setting search tab:', error);
             await this.sendErrorResponse(webview, 'Failed to set search tab');
->>>>>>> c60d1716
         }
     }
 }