import * as vscode from 'vscode';
import { ContextService, ContextQuery, RelatedFile } from './context/contextService';
import { IndexingService } from './indexing/indexingService';
import { SearchManager, SearchFilters } from './searchManager';
import { ConfigurationManager as LegacyConfigurationManager } from './configurationManager';
import { PerformanceManager } from './performanceManager';
import { SystemValidator } from './validation/systemValidator';
import { TroubleshootingSystem } from './validation/troubleshootingGuide';
import { ConfigurationManager } from './configuration/configurationManager';
import { StateManager } from './stateManager';
import { XmlFormatterService } from './formatting/XmlFormatterService';
import { TelemetryService } from './telemetry/telemetryService';
import { WorkspaceManager } from './workspaceManager';
import { FeedbackService } from './feedback/feedbackService';
import { CentralizedLoggingService } from './logging/centralizedLoggingService';
import { ConfigService } from './configService';
import { HealthCheckService } from './validation/healthCheckService';

/**
 * MessageRouter - Central message handling system for VS Code extension webview communication
 *
 * This file implements the core message routing logic that facilitates communication between
 * the extension's webview UI and the backend services. It acts as the central hub for all
 * webview-to-extension communication, providing a clean separation of concerns and ensuring
 * type-safe message handling.
 *
 * Key responsibilities:
 * - Route incoming webview messages to appropriate handlers
 * - Integrate with various backend services (ContextService, IndexingService, etc.)
 * - Handle database operations (Qdrant, ChromaDB, Pinecone)
 * - Manage configuration and state operations
 * - Provide search and context query functionality
 * - Handle error responses and logging
 *
 * Architecture:
 * The MessageRouter follows a command pattern where each message type has a dedicated handler
 * method. This approach ensures maintainability and makes it easy to add new message types
 * without modifying the core routing logic.
 */
export class MessageRouter {
    private contextService: ContextService;
    private indexingService: IndexingService;
    private searchManager?: SearchManager;
    private legacyConfigurationManager?: LegacyConfigurationManager;
    private performanceManager?: PerformanceManager;
    private context: vscode.ExtensionContext;
    private systemValidator: SystemValidator;
    private troubleshootingSystem: TroubleshootingSystem;
    private configurationManager: ConfigurationManager;
    private stateManager: StateManager;
    private healthCheckService?: HealthCheckService;

    private xmlFormatterService?: XmlFormatterService;
    private workspaceManager?: WorkspaceManager;
    private feedbackService: FeedbackService;
    private telemetryService?: TelemetryService;

    /**
     * Constructs a new MessageRouter instance with core services
     *
     * @param contextService - Service for handling context-related operations (file content, related files, etc.)
     * @param indexingService - Service for managing document indexing operations
     * @param context - VS Code extension context providing access to extension APIs and storage
     * @param stateManager - Service for managing extension state and persistence
     */
    constructor(contextService: ContextService, indexingService: IndexingService, context: vscode.ExtensionContext, stateManager: StateManager) {
        this.contextService = contextService;
        this.indexingService = indexingService;
        this.context = context;
        this.healthCheckService = new HealthCheckService(this.contextService);

        this.stateManager = stateManager;
        this.systemValidator = new SystemValidator(context);
        this.troubleshootingSystem = new TroubleshootingSystem();
        this.configurationManager = new ConfigurationManager(context);

        // Create a logging service for the feedback service
        const configService = new ConfigService();
        const loggingService = new CentralizedLoggingService(configService);
        this.feedbackService = new FeedbackService(loggingService);
    }

    /**
     * Sets up advanced managers for enhanced functionality
     *
     * This method is called after initial construction to provide access to optional
     * advanced services that may not be available during initial startup or may require
     * additional initialization.
     *
     * @param searchManager - Advanced search management service with filtering and suggestions
     * @param legacyConfigurationManager - Legacy configuration management service
     * @param performanceManager - Performance monitoring and metrics collection service
     * @param xmlFormatterService - XML formatting and processing service
     * @param telemetryService - Optional telemetry service for anonymous usage analytics
     */
    setAdvancedManagers(
        searchManager: SearchManager,
        legacyConfigurationManager: LegacyConfigurationManager,
        performanceManager: PerformanceManager,
        xmlFormatterService: XmlFormatterService,
        telemetryService?: TelemetryService
    ): void {
        this.searchManager = searchManager;
        this.legacyConfigurationManager = legacyConfigurationManager;
        this.performanceManager = performanceManager;
        this.xmlFormatterService = xmlFormatterService;
        this.telemetryService = telemetryService;
        console.log('MessageRouter: Advanced managers set');
    }

    /**
     * Main message entry point - routes incoming webview messages to appropriate handlers
     *
     * This method serves as the central dispatcher for all webview communications. It implements
     * a try-catch pattern to ensure that errors in individual handlers don't crash the entire
     * message processing system.
     *
     * @param message - The incoming message object from the webview, must contain a 'command' property
     * @param webview - The VS Code webview instance that sent the message, used for responses
     */
    async handleMessage(message: any, webview: vscode.Webview): Promise<void> {
        try {
            console.log('MessageRouter: Handling message:', message.command);

            // Route message to appropriate handler based on command type
            switch (message.command) {
                case 'ping':
                    await this.handlePing(message, webview);
                    break;
                case 'checkSetupStatus':
                    await this.handleCheckSetupStatus(message, webview);
                    break;
                case 'startDatabase':
                    await this.handleStartDatabase(message, webview);
                    break;
                case 'validateDatabase':
                    await this.handleValidateDatabase(message, webview);
                    break;
                case 'saveSecretValue':
                    await this.handleSaveSecretValue(message, webview);
                    break;
                case 'getSecretValue':
                    await this.handleGetSecretValue(message, webview);
                    break;
                case 'runSystemValidation':
                    await this.handleRunSystemValidation(message, webview);
                    break;
                case 'getTroubleshootingGuides':
                    await this.handleGetTroubleshootingGuides(message, webview);
                    break;
                case 'runHealthChecks':
                    await this.handleRunHealthChecks(webview);
                    break;
                case 'runAutoFix':
                    await this.handleRunAutoFix(message, webview);
                    break;
                case 'openTroubleshootingGuide':
                    await this.handleOpenTroubleshootingGuide(message, webview);
                    break;
                case 'exportConfiguration':
                    await this.handleExportConfiguration(message, webview);
                    break;
                case 'importConfiguration':
                    await this.handleImportConfiguration(message, webview);
                    break;
                case 'getConfigurationTemplates':
                    await this.handleGetConfigurationTemplates(message, webview);
                    break;
                case 'getConfigurationBackups':
                    await this.handleGetConfigurationBackups(message, webview);
                    break;
                case 'validateConfiguration':
                    await this.handleValidateConfiguration(message, webview);
                    break;
                case 'applyConfigurationTemplate':
                    await this.handleApplyConfigurationTemplate(message, webview);
                    break;
                case 'createConfigurationBackup':
                    await this.handleCreateConfigurationBackup(message, webview);
                    break;
                case 'restoreConfigurationBackup':
                    await this.handleRestoreConfigurationBackup(message, webview);
                    break;
                case 'getFileContent':
                    await this.handleGetFileContent(message, webview);
                    break;
                case 'findRelatedFiles':
                    await this.handleFindRelatedFiles(message, webview);
                    break;
                case 'queryContext':
                    await this.handleQueryContext(message, webview);
                    break;
                case 'search':
                    await this.handleSearch(message, webview);
                    break;
                case 'getServiceStatus':
                    await this.handleGetServiceStatus(webview);
                    break;
                case 'startIndexing':
                    await this.handleStartIndexing(message, webview);
                    break;
                case 'retryIndexing':
                    await this.handleStartIndexing(message, webview);
                    break;
                case 'openFile':
                    await this.handleOpenFile(message, webview);
                    break;
                case 'pauseIndexing':
                    await this.handlePauseIndexing(webview);
                    break;
                case 'resumeIndexing':
                    await this.handleResumeIndexing(webview);
                    break;
                case 'getIndexingStatus':
                    await this.handleGetIndexingStatus(webview);
                    break;
                case 'getIndexInfo':
                    await this.handleGetIndexInfo(webview);
                    break;
                case 'clearIndex':
                    await this.handleClearIndex(webview);
                    break;
                case 'getWorkspaceList':
                    await this.handleGetWorkspaceList(webview);
                    break;
                case 'getSettings':
                    await this.handleGetSettings(webview);
                    break;
                case 'updateSettings':
                    await this.handleUpdateSettings(message, webview);
                    break;
                case 'trackTelemetry':
                    await this.handleTrackTelemetry(message, webview);
                    break;
                case 'navigateToView':
                    await this.handleNavigateToView(message, webview);
                    break;
                case 'setQuery':
                    await this.handleSetQuery(message, webview);
                    break;
                case 'setSearchTab':
                    await this.handleSetSearchTab(message, webview);
                    break;
                case 'switchWorkspace':
                    await this.handleSwitchWorkspace(message, webview);
                    break;
                case 'getWorkspaceStats':
                    await this.handleGetWorkspaceStats(webview);
                    break;
                case 'advancedSearch':
                    await this.handleAdvancedSearch(message, webview);
                    break;
                case 'getSearchSuggestions':
                    await this.handleGetSearchSuggestions(message, webview);
                    break;
                case 'getSearchHistory':
                    await this.handleGetSearchHistory(webview);
                    break;
                // Note: Duplicate 'validateConfiguration' case - intentional for backward compatibility
                case 'validateConfiguration':
                    await this.handleValidateConfiguration(message, webview);
                    break;
                case 'getConfigurationPresets':
                    await this.handleGetConfigurationPresets(webview);
                    break;
                case 'applyConfigurationPreset':
                    await this.handleApplyConfigurationPreset(message, webview);
                    break;
                case 'getPerformanceMetrics':
                    await this.handleGetPerformanceMetrics(webview);
                    break;
                case 'getFilePreview':
                    await this.handleGetFilePreview(message, webview);
                    break;
                // Note: 'MapToSettings' and 'openSettings' both handle the same action
                case 'MapToSettings':
                    await this.handleMapToSettings(webview);
                    break;
                case 'openSettings':
                    await this.handleMapToSettings(webview);
                    break;
                case 'getGlobalState':
                    await this.handleGetGlobalState(message, webview);
                    break;
                case 'setGlobalState':
                    await this.handleSetGlobalState(message, webview);
                    break;
                case 'checkFirstRunAndStartTour':
                    await this.handleCheckFirstRunAndStartTour(webview);
                    break;
                case 'requestOpenFolder':
                    await this.handleRequestOpenFolder(message, webview);
                    break;
                case 'heartbeat':
                    await this.handleHeartbeat(message, webview);
                    break;
                case 'getHealthStatus':
                    await this.handleGetHealthStatus(message, webview);
                    break;
                case 'getInitialState':
                    await this.handleGetInitialState(message, webview);
                    break;
                case 'getState':
                    await this.handleGetState(message, webview);
                    break;
                case 'testDatabaseConnection':
                    await this.handleTestDatabaseConnection(message, webview);
                    break;
                case 'testProviderConnection':
                    await this.handleTestProviderConnection(message, webview);
                    break;
                case 'openExternalLink':
                    await this.handleOpenExternalLink(message, webview);
                    break;
                case 'startSetup':
                    await this.handleStartSetup(message, webview);
                    break;
<<<<<<< HEAD
                case 'getConfiguration':
                    await this.handleGetConfiguration(webview);
                    break;
                case 'setConfiguration':
                    await this.handleSetConfiguration(message, webview);
                    break;
                case 'navigateToView':
                    await this.handleNavigateToView(message, webview);
=======
                case 'submitFeedback':
                    await this.handleSubmitFeedback(message, webview);
>>>>>>> 1855bc8a
                    break;
                case 'onboardingFinished':
                    await this.handleOnboardingFinished(message, webview);
                    break;
                case 'copyToClipboard':
                    await this.handleCopyToClipboard(message, webview);
                    break;
                default:
                    // Handle unknown commands with a warning and error response
                    console.warn('MessageRouter: Unknown command:', message.command);
                    await this.sendErrorResponse(webview, `Unknown command: ${message.command}`, message.requestId);
                    break;
            }
        } catch (error) {
            // Global error handling to prevent uncaught exceptions from crashing the message router
            console.error('MessageRouter: Error handling message:', error);
            await this.sendErrorResponse(webview, error instanceof Error ? error.message : String(error), message.requestId);
        }
    }

    /**
     * Handles ping messages for connection testing
     *
     * Simple ping-pong implementation used to verify that the webview-to-extension
     * communication channel is working properly. This is often used during initial
     * connection setup or as a heartbeat mechanism.
     *
     * @param message - The ping message, should contain requestId for correlation
     * @param webview - The webview to send the pong response to
     */
    private async handlePing(message: any, webview: vscode.Webview): Promise<void> {
        console.log('MessageRouter: Received ping from webview', message.requestId);

        // Respond with pong including the same requestId for correlation and current timestamp
        await webview.postMessage({
            command: 'pong',
            requestId: message.requestId,
            timestamp: new Date().toISOString()
        });
    }

    /**
     * Checks if the workspace is properly configured for first-time setup
     *
     * This handler determines if the extension has been properly configured by checking:
     * 1. If a workspace folder is open
     * 2. If required services are connected and configured
     *
     * @param message - The check setup status message, should contain requestId
     * @param webview - The webview to send the response to
     */
    private async handleCheckSetupStatus(message: any, webview: vscode.Webview): Promise<void> {
        try {
            // First check if there's an open workspace folder
            const workspaceFolders = vscode.workspace.workspaceFolders;
            if (!workspaceFolders || workspaceFolders.length === 0) {
                await webview.postMessage({
                    command: 'response',
                    requestId: message.requestId,
                    data: {
                        isConfigured: false,
                        reason: 'No workspace folder'
                    }
                });
                return;
            }

            // Check if core services are properly configured and running
            const status = await this.contextService.getStatus();
            const isConfigured = status.qdrantConnected && status.embeddingProvider !== null;

            await webview.postMessage({
                command: 'response',
                requestId: message.requestId,
                data: {
                    isConfigured,
                    status: status
                }
            });

        } catch (error) {
            console.error('MessageRouter: Error checking setup status:', error);
            await webview.postMessage({
                command: 'response',
                requestId: message.requestId,
                error: error instanceof Error ? error.message : String(error),
                data: {
                    isConfigured: false
                }
            });
        }
    }

    /**
     * Handles requests to start local database services
     *
     * This handler supports starting different types of local databases via Docker:
     * - Qdrant: Vector database for semantic search
     * - ChromaDB: Alternative vector database
     *
     * @param message - The start database message, should contain database type and config
     * @param webview - The webview to send status updates to
     */
    private async handleStartDatabase(message: any, webview: vscode.Webview): Promise<void> {
        try {
            const { database, config } = message;
            console.log('MessageRouter: Starting database:', database, config);

            // Route to appropriate database startup method based on type
            switch (database) {
                case 'qdrant':
                    await this.startQdrant(webview);
                    break;
                case 'chromadb':
                    await this.startChromaDB(webview, config);
                    break;
                default:
                    throw new Error(`Unsupported database type for starting: ${database}`);
            }

        } catch (error) {
            console.error('MessageRouter: Error starting database:', error);
            await webview.postMessage({
                command: 'databaseStatus',
                data: {
                    status: 'error',
                    error: error instanceof Error ? error.message : String(error)
                }
            });
        }
    }

    /**
     * Handles requests to validate cloud database connections
     *
     * This handler validates connections to cloud-based database services:
     * - Pinecone: Cloud vector database service
     *
     * @param message - The validate database message, should contain database type and config
     * @param webview - The webview to send validation results to
     */
    private async handleValidateDatabase(message: any, webview: vscode.Webview): Promise<void> {
        try {
            const { database, config } = message;
            console.log('MessageRouter: Validating database:', database);

            // Route to appropriate database validation method based on type
            switch (database) {
                case 'pinecone':
                    await this.validatePinecone(webview, config);
                    break;
                default:
                    throw new Error(`Unsupported database type for validation: ${database}`);
            }

        } catch (error) {
            console.error('MessageRouter: Error validating database:', error);
            await webview.postMessage({
                command: 'databaseStatus',
                data: {
                    status: 'error',
                    error: error instanceof Error ? error.message : String(error)
                }
            });
        }
    }

    /**
     * Starts Qdrant vector database using Docker
     *
     * This method creates a new VS Code terminal and runs the Qdrant Docker container.
     * After starting the container, it initiates health checking to determine when
     * the database is ready to accept connections.
     *
     * @param webview - The webview to send status updates to
     */
    private async startQdrant(webview: vscode.Webview): Promise<void> {
        // Create a dedicated terminal for Qdrant to keep it separate from other terminals
        const terminal = vscode.window.createTerminal('Qdrant Database');
        terminal.sendText('docker run -p 6333:6333 qdrant/qdrant');
        terminal.show();

        // Notify webview that database startup has been initiated
        await webview.postMessage({
            command: 'databaseStarted',
            data: { database: 'qdrant', status: 'starting' }
        });

        // Begin polling to check when the database is healthy and ready
        this.pollDatabaseHealth(webview, 'qdrant');
    }

    /**
     * Starts ChromaDB vector database using Docker
     *
     * This method creates a new VS Code terminal and runs the ChromaDB Docker container
     * with a configurable port. After starting the container, it initiates health checking.
     *
     * @param webview - The webview to send status updates to
     * @param config - Configuration object that may contain custom port settings
     */
    private async startChromaDB(webview: vscode.Webview, config: any): Promise<void> {
        // Use provided port or default to 8000
        const port = config?.port || 8000;
        const terminal = vscode.window.createTerminal('ChromaDB Database');
        terminal.sendText(`docker run -p ${port}:8000 chromadb/chroma`);
        terminal.show();

        // Notify webview that database startup has been initiated
        await webview.postMessage({
            command: 'databaseStarted',
            data: { database: 'chromadb', status: 'starting' }
        });

        // Begin polling to check when the database is healthy and ready
        this.pollDatabaseHealth(webview, 'chromadb', config);
    }

    /**
     * Validates Pinecone cloud database connection
     *
     * This method tests the connection to Pinecone by attempting to list databases.
     * It handles various error scenarios including invalid API keys, permission issues,
     * and network timeouts.
     *
     * @param webview - The webview to send validation results to
     * @param config - Configuration object containing API key and environment settings
     * @throws Error if validation fails or connection times out
     */
    private async validatePinecone(webview: vscode.Webview, config: any): Promise<void> {
        // Validate required configuration parameters
        if (!config?.apiKey || !config?.environment) {
            throw new Error('Pinecone API key and environment are required');
        }

        try {
            // Test Pinecone connection by listing databases via their API
            const response = await fetch(`https://controller.${config.environment}.pinecone.io/databases`, {
                method: 'GET',
                headers: {
                    'Api-Key': config.apiKey,
                    'Content-Type': 'application/json'
                },
                // Set timeout to prevent hanging on slow connections
                signal: AbortSignal.timeout(10000)
            });

            if (response.ok) {
                // Connection successful
                await webview.postMessage({
                    command: 'databaseStatus',
                    data: { status: 'running' }
                });
            } else if (response.status === 401) {
                // Authentication failed
                throw new Error('Invalid Pinecone API key');
            } else if (response.status === 403) {
                // Authorization failed
                throw new Error('Access denied - check your API key permissions');
            } else {
                // Other HTTP errors
                throw new Error(`Pinecone connection failed: ${response.status} ${response.statusText}`);
            }

        } catch (error) {
            // Handle network timeouts specifically
            if (error instanceof Error && error.name === 'AbortError') {
                throw new Error('Pinecone connection timeout - check your environment');
            }
            throw error;
        }
    }

    /**
     * Polls database health endpoint to determine when service is ready
     *
     * This method implements a polling mechanism to check if a database service
     * has started successfully and is ready to accept connections. It will poll
     * for a maximum of 30 seconds before timing out.
     *
     * @param webview - The webview to send health status updates to
     * @param database - The type of database being checked ('qdrant' or 'chromadb')
     * @param config - Optional configuration for database-specific settings (like port)
     */
    private async pollDatabaseHealth(webview: vscode.Webview, database: string, config?: any): Promise<void> {
        const maxAttempts = 30; // 30 seconds total timeout
        let attempts = 0;

        const checkHealth = async (): Promise<void> => {
            try {
                attempts++;
                let healthUrl: string;

                // Determine the appropriate health endpoint URL based on database type
                switch (database) {
                    case 'qdrant':
                        healthUrl = 'http://localhost:6333/health';
                        break;
                    case 'chromadb':
                        const port = config?.port || 8000;
                        healthUrl = `http://localhost:${port}/api/v1/heartbeat`;
                        break;
                    default:
                        throw new Error(`Unsupported database for health check: ${database}`);
                }

                // Make HTTP request to health endpoint
                const response = await fetch(healthUrl);
                if (response.ok) {
                    // Database is healthy and ready
                    await webview.postMessage({
                        command: 'databaseStatus',
                        data: { status: 'running' }
                    });
                    return;
                }

                // If not ready yet and we haven't exceeded max attempts, schedule another check
                if (attempts < maxAttempts) {
                    setTimeout(checkHealth, 1000); // Check again in 1 second
                } else {
                    // Max attempts reached without success
                    await webview.postMessage({
                        command: 'databaseStatus',
                        data: {
                            status: 'error',
                            error: `${database} failed to start within 30 seconds`
                        }
                    });
                }

            } catch (error) {
                // Handle connection errors (likely database not ready yet)
                if (attempts < maxAttempts) {
                    setTimeout(checkHealth, 1000); // Check again in 1 second
                } else {
                    // Max attempts reached with persistent errors
                    await webview.postMessage({
                        command: 'databaseStatus',
                        data: {
                            status: 'error',
                            error: `${database} health check failed`
                        }
                    });
                }
            }
        };

        // Start health checking after a short delay to allow database initialization
        setTimeout(checkHealth, 2000); // Wait 2 seconds before first check
    }

    /**
     * Retrieves content of a specified file with optional related chunks
     *
     * This handler fetches the content of a file and can optionally include
     * semantically related code chunks for enhanced context understanding.
     *
     * @param message - The get file content message, should contain filePath and includeRelatedChunks flag
     * @param webview - The webview to send the file content response to
     */
    private async handleGetFileContent(message: any, webview: vscode.Webview): Promise<void> {
        const { filePath, includeRelatedChunks = false } = message;

        // Validate required parameters
        if (!filePath) {
            await this.sendErrorResponse(webview, 'File path is required');
            return;
        }

        // Retrieve file content from context service
        const result = await this.contextService.getFileContent(filePath, includeRelatedChunks);

        // Send result back to webview
        await webview.postMessage({
            command: 'fileContentResponse',
            requestId: message.requestId,
            data: result
        });
    }
    /**
     * Opens a file in the editor at the specified location
     * @param message - expects { filePath: string, lineNumber?: number, columnNumber?: number }
     */
    private async handleOpenFile(message: any, webview: vscode.Webview): Promise<void> {
        const { filePath, lineNumber, columnNumber } = message;
        try {
            if (!filePath) {
                await this.sendErrorResponse(webview, 'File path is required');
                return;
            }
            const uri = vscode.Uri.file(filePath);
            const options: vscode.TextDocumentShowOptions = {};
            if (typeof lineNumber === 'number') {
                const pos = new vscode.Position(Math.max(0, lineNumber - 1), Math.max(0, (columnNumber || 1) - 1));
                const range = new vscode.Range(pos, pos);
                options.selection = range;
            }
            await vscode.window.showTextDocument(uri, options);
        } catch (err) {
            console.error('MessageRouter: Failed to open file', err);
            await this.sendErrorResponse(webview, err instanceof Error ? err.message : String(err));
        }
    }


    /**
     * Finds files related to a given query using semantic search
     *
     * This handler uses the context service to perform semantic search and find
     * files that are related to the provided query, with configurable similarity
     * thresholds and result limits.
     *
     * @param message - The find related files message, should contain query and optional parameters
     * @param webview - The webview to send the related files response to
     */
    private async handleFindRelatedFiles(message: any, webview: vscode.Webview): Promise<void> {
        const { query, currentFilePath, maxResults = 10, minSimilarity = 0.5 } = message;

        // Validate required parameters
        if (!query) {
            await this.sendErrorResponse(webview, 'Query is required');
            return;
        }

        // Perform semantic search for related files
        const result = await this.contextService.findRelatedFiles(
            query,
            currentFilePath,
            maxResults,
            minSimilarity
        );

        // Send results back to webview
        await webview.postMessage({
            command: 'relatedFilesResponse',
            requestId: message.requestId,
            data: result
        });
    }

    /**
     * Performs advanced context queries with customizable parameters
     *
     * This handler allows for complex context queries with various filtering
     * and configuration options through the ContextQuery object.
     *
     * @param message - The query context message, should contain a ContextQuery object
     * @param webview - The webview to send the context query response to
     */
    private async handleQueryContext(message: any, webview: vscode.Webview): Promise<void> {
        const contextQuery: ContextQuery = message.contextQuery;

        // Validate required parameters
        if (!contextQuery.query) {
            await this.sendErrorResponse(webview, 'Query is required');
            return;
        }

        // Execute advanced context query
        const result = await this.contextService.queryContext(contextQuery);

        // Send results back to webview
        await webview.postMessage({
            command: 'contextQueryResponse',
            requestId: message.requestId,
            data: result
        });
    }

    /**
     * Performs basic search operations with default parameters
     *
     * This handler provides a simplified search interface that uses default
     * parameters for max results and similarity threshold. It internally
     * delegates to the context service's queryContext method.
     *
     * @param message - The search message, should contain the query string
     * @param webview - The webview to send the search response to
     */
    private async handleSearch(message: any, webview: vscode.Webview): Promise<void> {
        const { query, filters } = message;

        // Validate required parameters
        if (!query) {
            await this.sendErrorResponse(webview, 'Query is required', message.requestId);
            return;
        }

        // Perform search with filters
        const result = await this.searchManager.search(query, filters);

        // Send results back to webview
        await webview.postMessage({
            command: 'searchResponse',
            requestId: message.requestId,
            data: result
        });
    }

    /**
     * Retrieves the current status of all core services
     *
     * This handler provides a comprehensive status overview of all services
     * managed by the context service, including database connections and
     * embedding provider status.
     *
     * @param webview - The webview to send the service status response to
     */
    private async handleGetServiceStatus(webview: vscode.Webview): Promise<void> {
        // Get current status from context service
        const status = await this.contextService.getStatus();

        // Send status back to webview
        await webview.postMessage({
            command: 'serviceStatusResponse',
            data: status
        });
    }

    /**
     * Runs health checks for critical services and returns results to webview
     */
    private async handleRunHealthChecks(webview: vscode.Webview): Promise<void> {
        try {
            const results = await this.healthCheckService?.runAllChecks();
            await webview.postMessage({
                command: 'healthCheckResponse',
                data: results ?? []
            });
        } catch (error) {
            await webview.postMessage({
                command: 'healthCheckResponse',
                data: [],
                error: error instanceof Error ? error.message : String(error)
            });
        }
    }

    /**
     * Handles the setup completion and configuration from the startup form
     *
     * This handler processes the setup configuration submitted from the startup form,
     * saves the configuration, and initiates the indexing process. It acts as the
     * bridge between the setup form and the indexing workflow.
     *
     * @param message - The setup message containing database and provider configuration
     * @param webview - The webview to send responses to
     */
    private async handleStartSetup(message: any, webview: vscode.Webview): Promise<void> {
        try {
            console.log('MessageRouter: Handling start setup request', message);

            const { database, provider, databaseConfig, providerConfig } = message;

            // Validate required configuration
            if (!database || !provider) {
                await webview.postMessage({
                    command: 'setupError',
                    error: 'Database and provider selection are required'
                });
                return;
            }

            // Log the configuration for now - in a full implementation,
            // this would save to VS Code settings or a configuration file
            console.log('MessageRouter: Setup configuration received:', {
                database,
                provider,
                databaseConfig,
                providerConfig
            });

            // Notify webview that setup is complete and indexing will start
            await webview.postMessage({
                command: 'setupComplete',
                data: {
                    database,
                    provider,
                    message: 'Setup completed successfully. Starting indexing...'
                }
            });

            // Start indexing automatically after setup
            await this.handleStartIndexing(message, webview);

        } catch (error) {
            console.error('MessageRouter: Error during setup:', error);
            await webview.postMessage({
                command: 'setupError',
                error: error instanceof Error ? error.message : 'An unknown error occurred during setup.'
            });
        }
    }

    /**
     * Initiates the document indexing process
     *
     * This handler triggers the indexing of workspace documents to make them
     * searchable. It includes state validation to prevent concurrent indexing
     * operations and provides appropriate error responses.
     *
     * @param webview - The webview to send the response to
     */
    private async handleStartIndexing(message: any, webview: vscode.Webview): Promise<void> {
        try {
            console.log('MessageRouter: Handling start indexing request');

            // Check if indexing is already in progress
            if (this.stateManager.isIndexing()) {
                await webview.postMessage({
                    command: 'indexingError',
                    requestId: message.requestId,
                    error: 'Indexing is already in progress.'
                });
                console.log('MessageRouter: Indexing already in progress, request rejected');
                return;
            }

            // Start indexing with progress callback to stream updates to the webview
            const indexingPromise = this.indexingService.startIndexing((progress) => {
                const percent = progress.totalFiles > 0 ? Math.round((progress.processedFiles / progress.totalFiles) * 100) : 0;
                webview.postMessage({
                    command: 'indexingProgress',
                    progress: percent,
                    message: `Phase: ${progress.currentPhase} - ${progress.currentFile || ''}`,
                    filesProcessed: progress.processedFiles,
                    totalFiles: progress.totalFiles,
                    currentFile: progress.currentFile,
                });
            });

            const result = await indexingPromise;

            await webview.postMessage({
                command: 'indexingComplete',
                requestId: message.requestId,
                chunksCreated: result.chunks.length,
                duration: result.duration,
                errors: result.errors
            });
            console.log('MessageRouter: Indexing completed');

        } catch (error) {
            console.error('MessageRouter: Error during indexing:', error);
            await webview.postMessage({
                command: 'indexingError',
                requestId: message.requestId,
                error: error instanceof Error ? error.message : 'An unknown error occurred while indexing.'
            });
        }
    }

    /**
     * Pauses the current indexing operation
     *
     * This handler pauses an ongoing indexing process, allowing it to be resumed later.
     * The indexing state is preserved so it can continue from where it left off.
     *
     * @param webview - The webview to send the response to
     */
    private async handlePauseIndexing(webview: vscode.Webview): Promise<void> {
        try {
            console.log('MessageRouter: Handling pause indexing request');

            // Check if indexing is currently running
            if (!this.stateManager.isIndexing()) {
                await webview.postMessage({
                    command: 'pauseIndexingResponse',
                    success: false,
                    error: 'No indexing operation is currently running'
                });
                return;
            }

            // Check if already paused
            if (this.stateManager.isPaused()) {
                await webview.postMessage({
                    command: 'pauseIndexingResponse',
                    success: false,
                    error: 'Indexing is already paused'
                });
                return;
            }

            // Pause the indexing operation
            this.indexingService.pause();

            await webview.postMessage({
                command: 'pauseIndexingResponse',
                success: true,
                message: 'Indexing paused successfully'
            });

        } catch (error) {
            console.error('MessageRouter: Error pausing indexing:', error);
            await this.sendErrorResponse(webview, `Failed to pause indexing: ${error instanceof Error ? error.message : String(error)}`);
        }
    }

    /**
     * Resumes a paused indexing operation
     *
     * This handler resumes a previously paused indexing process, continuing
     * from where it left off using the saved state.
     *
     * @param webview - The webview to send the response to
     */
    private async handleResumeIndexing(webview: vscode.Webview): Promise<void> {
        try {
            console.log('MessageRouter: Handling resume indexing request');

            // Check if indexing is paused
            if (!this.stateManager.isPaused()) {
                await webview.postMessage({
                    command: 'resumeIndexingResponse',
                    success: false,
                    error: 'No paused indexing operation to resume'
                });
                return;
            }

            // Resume the indexing operation
            await this.indexingService.resume();

            await webview.postMessage({
                command: 'resumeIndexingResponse',
                success: true,
                message: 'Indexing resumed successfully'
            });

        } catch (error) {
            console.error('MessageRouter: Error resuming indexing:', error);
            await this.sendErrorResponse(webview, `Failed to resume indexing: ${error instanceof Error ? error.message : String(error)}`);
        }
    }

    /**
     * Gets information about the current index
     *
     * This handler retrieves statistics about the current workspace index,
     * including the number of indexed files and vectors.
     *
     * @param webview - The webview to send the response to
     */
    private async handleGetIndexInfo(webview: vscode.Webview): Promise<void> {
        try {
            console.log('MessageRouter: Handling get index info request');

            // Get index information from the indexing service
            const indexInfo = await this.indexingService.getIndexInfo();

            if (indexInfo) {
                await webview.postMessage({
                    command: 'getIndexInfoResponse',
                    success: true,
                    data: {
                        fileCount: indexInfo.fileCount,
                        vectorCount: indexInfo.vectorCount,
                        collectionName: indexInfo.collectionName
                    }
                });
            } else {
                await webview.postMessage({
                    command: 'getIndexInfoResponse',
                    success: true,
                    data: {
                        fileCount: 0,
                        vectorCount: 0,
                        collectionName: 'No collection found'
                    }
                });
            }

        } catch (error) {
            console.error('MessageRouter: Error getting index info:', error);
            await this.sendErrorResponse(webview, `Failed to get index info: ${error instanceof Error ? error.message : String(error)}`);
        }
    }

    /**
     * Clears the entire index for the current workspace
     *
     * This handler removes all indexed data from the vector database,
     * effectively resetting the index to an empty state.
     *
     * @param webview - The webview to send the response to
     */
    private async handleClearIndex(webview: vscode.Webview): Promise<void> {
        try {
            console.log('MessageRouter: Handling clear index request');

            // Clear the index using the indexing service
            const success = await this.indexingService.clearIndex();

            if (success) {
                await webview.postMessage({
                    command: 'clearIndexResponse',
                    success: true,
                    message: 'Index cleared successfully'
                });
            } else {
                await webview.postMessage({
                    command: 'clearIndexResponse',
                    success: false,
                    error: 'Failed to clear index'
                });
            }

        } catch (error) {
            console.error('MessageRouter: Error clearing index:', error);
            await this.sendErrorResponse(webview, `Failed to clear index: ${error instanceof Error ? error.message : String(error)}`);
        }
    }

    /**
     * Gets the current indexing status and progress information
     *
     * This handler retrieves detailed information about the current indexing
     * operation, including status, progress, errors, and statistics.
     *
     * @param webview - The webview to send the response to
     */
    private async handleGetIndexingStatus(webview: vscode.Webview): Promise<void> {
        try {
            console.log('MessageRouter: Handling get indexing status request');

            // Get indexing status from the indexing service
            const status = this.indexingService.getIndexingStatus();

            await webview.postMessage({
                command: 'getIndexingStatusResponse',
                success: true,
                data: status
            });

        } catch (error) {
            console.error('MessageRouter: Error getting indexing status:', error);
            await webview.postMessage({
                command: 'getIndexingStatusResponse',
                success: false,
                error: error instanceof Error ? error.message : 'Unknown error occurred'
            });
        }
    }

    /**
     * Performs advanced search with customizable filters
     *
     * This handler provides enhanced search capabilities with filtering options
     * such as file types, date ranges, and other search criteria. It requires
     * the SearchManager to be available.
     *
     * @param message - The advanced search message, should contain query and optional filters
     * @param webview - The webview to send the advanced search response to
     */
    private async handleAdvancedSearch(message: any, webview: vscode.Webview): Promise<void> {
        // Check if SearchManager is available
        if (!this.searchManager) {
            await this.sendErrorResponse(webview, 'SearchManager not available');
            return;
        }

        const { query, filters } = message;

        // Validate required parameters
        if (!query) {
            await this.sendErrorResponse(webview, 'Query is required');
            return;
        }

        // Perform advanced search with filters
        const result = await this.searchManager.search(query, filters);

        // Send results back to webview
        await webview.postMessage({
            command: 'advancedSearchResponse',
            requestId: message.requestId,
            data: result
        });
    }

    /**
     * Retrieves search suggestions based on partial query input
     *
     * This handler provides autocomplete suggestions as the user types
     * their search query. It requires the SearchManager to be available.
     *
     * @param message - The get search suggestions message, should contain partialQuery
     * @param webview - The webview to send the search suggestions response to
     */
    private async handleGetSearchSuggestions(message: any, webview: vscode.Webview): Promise<void> {
        // Check if SearchManager is available
        if (!this.searchManager) {
            await this.sendErrorResponse(webview, 'SearchManager not available');
            return;
        }

        const { partialQuery } = message;
        // Get suggestions based on partial query
        const suggestions = this.searchManager.getSuggestions(partialQuery);

        // Send suggestions back to webview
        await webview.postMessage({
            command: 'searchSuggestionsResponse',
            requestId: message.requestId,
            data: suggestions
        });
    }

    /**
     * Retrieves the user's search history
     *
     * This handler returns a list of recent searches performed by the user,
     * enabling quick access to previous queries. It requires the SearchManager
     * to be available.
     *
     * @param webview - The webview to send the search history response to
     */
    private async handleGetSearchHistory(webview: vscode.Webview): Promise<void> {
        // Check if SearchManager is available
        if (!this.searchManager) {
            await this.sendErrorResponse(webview, 'SearchManager not available');
            return;
        }

        // Get search history from SearchManager
        const history = this.searchManager.getSearchHistory();

        // Send history back to webview
        await webview.postMessage({
            command: 'searchHistoryResponse',
            data: history
        });
    }

    /**
     * Retrieves available configuration presets
     *
     * This handler returns a list of predefined configuration presets that
     * users can apply to quickly configure the extension for different use cases.
     *
     * @param webview - The webview to send the configuration presets response to
     */
    private async handleGetConfigurationPresets(webview: vscode.Webview): Promise<void> {
        // Get configuration presets from legacy configuration manager
        const presets = this.legacyConfigurationManager?.getConfigurationPresets() || [];

        // Send presets back to webview
        await webview.postMessage({
            command: 'configurationPresetsResponse',
            data: presets
        });
    }

    /**
     * Applies a configuration preset by name
     *
     * This handler applies a predefined configuration preset to quickly set up
     * the extension for a specific use case. It requires the legacy
     * ConfigurationManager to be available.
     *
     * @param message - The apply configuration preset message, should contain presetName
     * @param webview - The webview to send the application result to
     */
    private async handleApplyConfigurationPreset(message: any, webview: vscode.Webview): Promise<void> {
        // Check if ConfigurationManager is available
        if (!this.legacyConfigurationManager) {
            await this.sendErrorResponse(webview, 'ConfigurationManager not available');
            return;
        }

        const { presetName } = message;

        try {
            // Apply the specified preset
            await this.legacyConfigurationManager.applyPreset(presetName);

            // Send success response
            await webview.postMessage({
                command: 'configurationPresetAppliedResponse',
                requestId: message.requestId,
                data: { success: true }
            });
        } catch (error) {
            // Forward error to webview
            await this.sendErrorResponse(webview, error instanceof Error ? error.message : String(error));
        }
    }

    /**
     * Retrieves current performance metrics
     *
     * This handler returns performance metrics collected by the PerformanceManager,
     * such as memory usage, response times, and other performance indicators.
     * It requires the PerformanceManager to be available.
     *
     * @param webview - The webview to send the performance metrics response to
     */
    private async handleGetPerformanceMetrics(webview: vscode.Webview): Promise<void> {
        // Check if PerformanceManager is available
        if (!this.performanceManager) {
            await this.sendErrorResponse(webview, 'PerformanceManager not available');
            return;
        }

        // Get current metrics from PerformanceManager
        const metrics = this.performanceManager.getMetrics();

        // Send metrics back to webview
        await webview.postMessage({
            command: 'performanceMetricsResponse',
            data: metrics
        });
    }

    /**
     * Retrieves a preview of a file with surrounding context
     *
     * This handler provides a preview of a specific file at a given line number,
     * with optional surrounding context lines. It's useful for showing search results
     * or code references with context. It requires the SearchManager to be available.
     *
     * @param message - The get file preview message, should contain filePath, lineNumber, and optional contextLines
     * @param webview - The webview to send the file preview response to
     */
    private async handleGetFilePreview(message: any, webview: vscode.Webview): Promise<void> {
        // Check if SearchManager is available
        if (!this.searchManager) {
            await this.sendErrorResponse(webview, 'SearchManager not available');
            return;
        }

        const { filePath, lineNumber, contextLines } = message;

        // Validate required parameters
        if (!filePath || lineNumber === undefined) {
            await this.sendErrorResponse(webview, 'File path and line number are required');
            return;
        }

        // Get file preview with context
        const preview = await this.searchManager.getFilePreview(filePath, lineNumber, contextLines);

        // Send preview back to webview
        await webview.postMessage({
            command: 'filePreviewResponse',
            requestId: message.requestId,
            data: preview
        });
    }

    /**
     * Opens the VS Code settings UI filtered to this extension
     *
     * This handler opens the VS Code settings interface and filters it to show
     * only settings related to this extension, making it easy for users to
     * configure extension-specific options.
     *
     * @param webview - The webview (not used in this implementation but kept for consistency)
     */
    private async handleMapToSettings(webview: vscode.Webview): Promise<void> {
        // Open VS Code settings filtered to this extension
        await vscode.commands.executeCommand('workbench.action.openSettings', '@ext:icelabz.code-context-engine');
    }

    /**
     * Retrieves a value from the extension's global state
     *
     * This handler fetches a value stored in the extension's global state
     * using the provided key. Global state persists across VS Code sessions.
     *
     * @param message - The get global state message, should contain the key to retrieve
     * @param webview - The webview to send the global state response to
     */
    private async handleGetGlobalState(message: any, webview: vscode.Webview): Promise<void> {
        const { key } = message;

        // Validate required parameters
        if (!key) {
            await this.sendErrorResponse(webview, 'Key is required');
            return;
        }

        // Get value from global state
        const value = this.context.globalState.get(key);

        // Send value back to webview
        await webview.postMessage({
            command: 'globalStateResponse',
            requestId: message.requestId,
            data: { key, value }
        });
    }

    /**
     * Sets a value in the extension's global state
     *
     * This handler stores a value in the extension's global state using the
     * provided key. Global state persists across VS Code sessions.
     *
     * @param message - The set global state message, should contain key and value
     * @param webview - The webview to send the update confirmation to
     */
    private async handleSetGlobalState(message: any, webview: vscode.Webview): Promise<void> {
        const { key, value } = message;

        // Validate required parameters
        if (!key) {
            await this.sendErrorResponse(webview, 'Key is required');
            return;
        }

        // Update global state with new value
        await this.context.globalState.update(key, value);

        // Send confirmation back to webview
        await webview.postMessage({
            command: 'globalStateUpdatedResponse',
            requestId: message.requestId,
            data: { key, success: true }
        });
    }

    /**
     * Checks if this is the first run of the extension and starts tour if needed
     *
     * This handler determines if the extension is being run for the first time
     * by checking a global state flag. If it's the first run, it sets the flag
     * and would typically trigger an onboarding tour or setup wizard.
     *
     * @param webview - The webview to send the first run check response to
     */
    private async handleCheckFirstRunAndStartTour(webview: vscode.Webview): Promise<void> {
        // Check if this is the first run by looking for the 'hasRunBefore' flag
        const isFirstRun = !this.context.globalState.get('hasRunBefore');

        if (isFirstRun) {
            // Mark that the extension has been run before
            await this.context.globalState.update('hasRunBefore', true);
            // TODO: Implement tour start logic here
            // This would typically trigger an onboarding experience or guided tour
        }

        // Send first run status back to webview
        await webview.postMessage({
            command: 'firstRunCheckResponse',
            data: { isFirstRun }
        });
    }

    /**
     * Handles heartbeat messages from webviews for connection monitoring
     */
    private async handleHeartbeat(message: any, webview: vscode.Webview): Promise<void> {
        try {
            const timestamp = message.timestamp || Date.now();
            const connectionId = message.connectionId;

            // Send heartbeat response back to webview
            await webview.postMessage({
                command: 'heartbeatResponse',
                timestamp: timestamp,
                serverTime: Date.now(),
                connectionId: connectionId
            });

            console.log('MessageRouter: Heartbeat response sent', { timestamp, connectionId });
        } catch (error) {
            console.error('MessageRouter: Error handling heartbeat:', error);
        }
    }

    /**
     * Handles health status requests from webviews
     */
    private async handleGetHealthStatus(message: any, webview: vscode.Webview): Promise<void> {
        try {
            // Get basic health metrics - in a real implementation this would be more comprehensive
            const healthStatus = {
                timestamp: Date.now(),
                status: 'healthy',
                uptime: process.uptime() * 1000, // Convert to milliseconds
                memoryUsage: process.memoryUsage(),
                // Add more health metrics as needed
            };

            await webview.postMessage({
                command: 'healthStatusResponse',
                requestId: message.requestId,
                data: healthStatus
            });

            console.log('MessageRouter: Health status response sent');
        } catch (error) {
            console.error('MessageRouter: Error handling health status request:', error);
            await this.sendErrorResponse(webview, `Failed to get health status: ${error instanceof Error ? error.message : String(error)}`);
        }
    }

    /**
     * Sends a standardized error response to the webview
     *
     * This utility method provides a consistent way to send error messages
     * back to the webview, ensuring proper error handling and user feedback.
     *
     * @param webview - The webview to send the error response to
     * @param errorMessage - The error message to send
     */
    private async sendErrorResponse(webview: vscode.Webview, errorMessage: string, requestId?: string): Promise<void> {
        await webview.postMessage({
            command: 'error',
            requestId: requestId,
            message: errorMessage
        });
    }

    // ===== Placeholder methods for handlers that are not yet implemented =====
    // These methods provide basic error responses until their full implementation
    // is completed. Each follows the same pattern of sending a "not implemented yet"
    // error response to maintain consistency in the API.

    /**
     * Placeholder handler for saving secret values
     *
     * This method is not yet implemented. When completed, it should use
     * VS Code's secret storage API to securely store sensitive information.
     *
     * @param message - The save secret value message
     * @param webview - The webview to send the response to
     */
    private async handleSaveSecretValue(message: any, webview: vscode.Webview): Promise<void> {
        // Implementation would use VS Code's secret storage API
        await this.sendErrorResponse(webview, 'Not implemented yet');
    }

    /**
     * Placeholder handler for retrieving secret values
     *
     * This method is not yet implemented. When completed, it should use
     * VS Code's secret storage API to securely retrieve sensitive information.
     *
     * @param message - The get secret value message
     * @param webview - The webview to send the response to
     */
    private async handleGetSecretValue(message: any, webview: vscode.Webview): Promise<void> {
        // Implementation would use VS Code's secret storage API
        await this.sendErrorResponse(webview, 'Not implemented yet');
    }

    /**
     * Placeholder handler for running system validation
     *
     * This method is not yet implemented. When completed, it should run
     * comprehensive system validation checks to ensure all dependencies
     * and requirements are met.
     *
     * @param message - The run system validation message
     * @param webview - The webview to send the response to
     */
    private async handleRunSystemValidation(message: any, webview: vscode.Webview): Promise<void> {
        // Implementation would run system validation checks
        await this.sendErrorResponse(webview, 'Not implemented yet');
    }

    /**
     * Placeholder handler for retrieving troubleshooting guides
     *
     * This method is not yet implemented. When completed, it should return
     * available troubleshooting guides to help users resolve common issues.
     *
     * @param message - The get troubleshooting guides message
     * @param webview - The webview to send the response to
     */
    private async handleGetTroubleshootingGuides(message: any, webview: vscode.Webview): Promise<void> {
        // Implementation would return troubleshooting guides
        await this.sendErrorResponse(webview, 'Not implemented yet');
    }

    /**
     * Placeholder handler for running automatic fixes
     *
     * This method is not yet implemented. When completed, it should automatically
     * detect and fix common configuration or setup issues.
     *
     * @param message - The run auto fix message
     * @param webview - The webview to send the response to
     */
    private async handleRunAutoFix(message: any, webview: vscode.Webview): Promise<void> {
        // Implementation would run automatic fixes
        await this.sendErrorResponse(webview, 'Not implemented yet');
    }

    /**
     * Placeholder handler for opening troubleshooting guides
     *
     * This method is not yet implemented. When completed, it should open
     * specific troubleshooting guides in the webview or external browser.
     *
     * @param message - The open troubleshooting guide message
     * @param webview - The webview to send the response to
     */
    private async handleOpenTroubleshootingGuide(message: any, webview: vscode.Webview): Promise<void> {
        // Implementation would open troubleshooting guide
        await this.sendErrorResponse(webview, 'Not implemented yet');
    }

    /**
     * Handle request to open folder dialog
     *
     * This method triggers the VS Code "Open Folder" dialog to allow users
     * to select a workspace folder when none is currently open.
     *
     * @param message - The request open folder message
     * @param webview - The webview to send the response to
     */
    private async handleRequestOpenFolder(message: any, webview: vscode.Webview): Promise<void> {
        try {
            console.log('MessageRouter: Handling request to open folder', message);

            // Execute the VS Code command to open folder dialog
            console.log('MessageRouter: Executing vscode.openFolder command...');
            await vscode.commands.executeCommand('vscode.openFolder');

            // Send success response
            const response = {
                command: 'response',
                requestId: message.requestId,
                data: { success: true }
            };

            console.log('MessageRouter: Sending success response:', response);
            await webview.postMessage(response);

            console.log('MessageRouter: Open folder dialog triggered successfully');
        } catch (error) {
            console.error('MessageRouter: Failed to open folder dialog:', error);
            console.error('MessageRouter: Error details:', {
                name: error instanceof Error ? error.name : 'Unknown',
                message: error instanceof Error ? error.message : String(error),
                stack: error instanceof Error ? error.stack : undefined
            });
            await this.sendErrorResponse(webview, error instanceof Error ? error.message : String(error));
        }
    }

    /**
     * Handle request for initial state
     *
     * This method sends the current workspace state and other initial
     * application state to the webview when requested.
     *
     * @param message - The get initial state message
     * @param webview - The webview to send the response to
     */
    private async handleGetInitialState(message: any, webview: vscode.Webview): Promise<void> {
        try {
            console.log('MessageRouter: Handling get initial state request', message);

            // Check workspace state with detailed logging
            const workspaceFolders = vscode.workspace.workspaceFolders;
            const isWorkspaceOpen = !!workspaceFolders && workspaceFolders.length > 0;

            console.log('MessageRouter: Workspace detection details:');
            console.log('  - workspaceFolders:', workspaceFolders);
            console.log('  - folders length:', workspaceFolders?.length || 0);
            console.log('  - isWorkspaceOpen:', isWorkspaceOpen);

            // Send initial state response
            const response = {
                type: 'initialState',
                command: 'response',
                requestId: message.requestId,
                data: {
                    isWorkspaceOpen,
                    workspaceFolders: workspaceFolders?.map(folder => ({
                        name: folder.name,
                        uri: folder.uri.toString()
                    })) || []
                }
            };

            console.log('MessageRouter: Sending response:', response);
            await webview.postMessage(response);

            console.log(`MessageRouter: Successfully sent initial state - workspace open: ${isWorkspaceOpen}`);
        } catch (error) {
            console.error('MessageRouter: Failed to get initial state:', error);
            await this.sendErrorResponse(webview, error instanceof Error ? error.message : String(error));
        }
    }

    /**
     * Handle legacy state request
     *
     * This method provides backward compatibility for legacy state requests.
     * It delegates to the handleGetInitialState method.
     *
     * @param message - The get state message
     * @param webview - The webview to send the response to
     */
    private async handleGetState(message: any, webview: vscode.Webview): Promise<void> {
        // Delegate to the new initial state handler for consistency
        await this.handleGetInitialState(message, webview);
    }

    /**
     * Placeholder handler for exporting configuration
     *
     * This method is not yet implemented. When completed, it should export
     * the current configuration to a file for backup or sharing purposes.
     *
     * @param message - The export configuration message
     * @param webview - The webview to send the response to
     */
    private async handleExportConfiguration(message: any, webview: vscode.Webview): Promise<void> {
        // Implementation would export configuration
        await this.sendErrorResponse(webview, 'Not implemented yet');
    }

    /**
     * Placeholder handler for importing configuration
     *
     * This method is not yet implemented. When completed, it should import
     * configuration from a file, allowing users to restore or share settings.
     *
     * @param message - The import configuration message
     * @param webview - The webview to send the response to
     */
    private async handleImportConfiguration(message: any, webview: vscode.Webview): Promise<void> {
        // Implementation would import configuration
        await this.sendErrorResponse(webview, 'Not implemented yet');
    }

    /**
     * Placeholder handler for retrieving configuration templates
     *
     * This method is not yet implemented. When completed, it should return
     * available configuration templates that users can use as starting points.
     *
     * @param message - The get configuration templates message
     * @param webview - The webview to send the response to
     */
    private async handleGetConfigurationTemplates(message: any, webview: vscode.Webview): Promise<void> {
        // Implementation would return configuration templates
        await this.sendErrorResponse(webview, 'Not implemented yet');
    }

    /**
     * Placeholder handler for retrieving configuration backups
     *
     * This method is not yet implemented. When completed, it should return
     * a list of available configuration backups that users can restore from.
     *
     * @param message - The get configuration backups message
     * @param webview - The webview to send the response to
     */
    private async handleGetConfigurationBackups(message: any, webview: vscode.Webview): Promise<void> {
        // Implementation would return configuration backups
        await this.sendErrorResponse(webview, 'Not implemented yet');
    }

    /**
     * Placeholder handler for validating configuration
     *
     * This method is not yet implemented. When completed, it should validate
     * the current configuration to ensure all settings are correct and compatible.
     *
     * @param message - The validate configuration message
     * @param webview - The webview to send the response to
     */
    private async handleValidateConfiguration(message: any, webview: vscode.Webview): Promise<void> {
        // Implementation would validate configuration
        await this.sendErrorResponse(webview, 'Not implemented yet');
    }

    /**
     * Placeholder handler for applying configuration templates
     *
     * This method is not yet implemented. When completed, it should apply
     * a selected configuration template to set up the extension for a specific use case.
     *
     * @param message - The apply configuration template message
     * @param webview - The webview to send the response to
     */
    private async handleApplyConfigurationTemplate(message: any, webview: vscode.Webview): Promise<void> {
        // Implementation would apply configuration template
        await this.sendErrorResponse(webview, 'Not implemented yet');
    }

    /**
     * Placeholder handler for creating configuration backups
     *
     * This method is not yet implemented. When completed, it should create
     * a backup of the current configuration that can be restored later.
     *
     * @param message - The create configuration backup message
     * @param webview - The webview to send the response to
     */
    private async handleCreateConfigurationBackup(message: any, webview: vscode.Webview): Promise<void> {
        // Implementation would create configuration backup
        await this.sendErrorResponse(webview, 'Not implemented yet');
    }

    /**
     * Placeholder handler for restoring configuration backups
     *
     * This method is not yet implemented. When completed, it should restore
     * the extension configuration from a previously created backup.
     *
     * @param message - The restore configuration backup message
     * @param webview - The webview to send the response to
     */
    private async handleRestoreConfigurationBackup(message: any, webview: vscode.Webview): Promise<void> {
        // Implementation would restore configuration backup
        await this.sendErrorResponse(webview, 'Not implemented yet');
    }

    /**
     * Gets the list of available workspaces
     *
     * This handler retrieves all available workspace folders and their information,
     * including the currently active workspace.
     *
     * @param webview - The webview to send the response to
     */
    private async handleGetWorkspaceList(webview: vscode.Webview): Promise<void> {
        try {
            console.log('MessageRouter: Handling get workspace list request');

            if (!this.workspaceManager) {
                await webview.postMessage({
                    command: 'workspaceListResponse',
                    success: false,
                    error: 'Workspace manager not available'
                });
                return;
            }

            const workspaces = this.workspaceManager.getAllWorkspaces();
            const currentWorkspace = this.workspaceManager.getCurrentWorkspace();

            await webview.postMessage({
                command: 'workspaceListResponse',
                success: true,
                data: {
                    workspaces: workspaces,
                    current: currentWorkspace?.id || null
                }
            });

        } catch (error) {
            console.error('MessageRouter: Error getting workspace list:', error);
            await this.sendErrorResponse(webview, `Failed to get workspace list: ${error instanceof Error ? error.message : String(error)}`);
        }
    }

    /**
     * Switches to a different workspace
     *
     * This handler changes the active workspace and notifies the UI of the change.
     *
     * @param message - The switch workspace message containing the workspace ID
     * @param webview - The webview to send the response to
     */
    private async handleSwitchWorkspace(message: any, webview: vscode.Webview): Promise<void> {
        try {
            console.log('MessageRouter: Handling switch workspace request');

            if (!this.workspaceManager) {
                await webview.postMessage({
                    command: 'workspaceSwitchResponse',
                    success: false,
                    error: 'Workspace manager not available'
                });
                return;
            }

            const workspaceId = message.data?.workspaceId;
            if (!workspaceId) {
                await webview.postMessage({
                    command: 'workspaceSwitchResponse',
                    success: false,
                    error: 'Workspace ID is required'
                });
                return;
            }

            const success = this.workspaceManager.switchToWorkspace(workspaceId);

            if (success) {
                await webview.postMessage({
                    command: 'workspaceSwitchResponse',
                    success: true,
                    data: {
                        workspaceId: workspaceId
                    }
                });
            } else {
                await webview.postMessage({
                    command: 'workspaceSwitchResponse',
                    success: false,
                    error: 'Workspace not found'
                });
            }

        } catch (error) {
            console.error('MessageRouter: Error switching workspace:', error);
            await this.sendErrorResponse(webview, `Failed to switch workspace: ${error instanceof Error ? error.message : String(error)}`);
        }
    }

    /**
     * Gets workspace statistics
     *
     * This handler retrieves statistics about the current workspace setup,
     * including the total number of workspaces and current workspace info.
     *
     * @param webview - The webview to send the response to
     */
    private async handleGetWorkspaceStats(webview: vscode.Webview): Promise<void> {
        try {
            console.log('MessageRouter: Handling get workspace stats request');

            if (!this.workspaceManager) {
                await webview.postMessage({
                    command: 'workspaceStatsResponse',
                    success: false,
                    error: 'Workspace manager not available'
                });
                return;
            }

            const stats = this.workspaceManager.getWorkspaceStats();

            await webview.postMessage({
                command: 'workspaceStatsResponse',
                success: true,
                data: stats
            });

        } catch (error) {
            console.error('MessageRouter: Error getting workspace stats:', error);
            await this.sendErrorResponse(webview, `Failed to get workspace stats: ${error instanceof Error ? error.message : String(error)}`);
        }
    }

    /**
     * Handles database connection testing requests
     */
    private async handleTestDatabaseConnection(message: any, webview: vscode.Webview): Promise<void> {
        try {
            const { database, config } = message;
            console.log('MessageRouter: Testing database connection:', database, config);

            let testResult;
            const startTime = Date.now();

            // Route to appropriate database test method based on type
            switch (database) {
                case 'qdrant':
                    testResult = await this.testQdrantConnection(config);
                    break;
                case 'pinecone':
                    testResult = await this.testPineconeConnection(config);
                    break;
                case 'chroma':
                    testResult = await this.testChromaConnection(config);
                    break;
                default:
                    throw new Error(`Unsupported database type for testing: ${database}`);
            }

            const latency = Date.now() - startTime;

            await webview.postMessage({
                command: 'databaseConnectionTestResult',
                success: testResult.success,
                data: {
                    ...testResult,
                    latency,
                    database
                }
            });

        } catch (error) {
            console.error('MessageRouter: Error testing database connection:', error);
            await webview.postMessage({
                command: 'databaseConnectionTestResult',
                success: false,
                data: {
                    success: false,
                    message: error instanceof Error ? error.message : 'Connection test failed',
                    database: message.database
                }
            });
        }
    }

    /**
     * Handles AI provider connection testing requests
     */
    private async handleTestProviderConnection(message: any, webview: vscode.Webview): Promise<void> {
        try {
            const { provider, config } = message;
            console.log('MessageRouter: Testing provider connection:', provider, config);

            let testResult;
            const startTime = Date.now();

            // Route to appropriate provider test method based on type
            switch (provider) {
                case 'ollama':
                    testResult = await this.testOllamaConnection(config);
                    break;
                case 'openai':
                    testResult = await this.testOpenAIConnection(config);
                    break;
                case 'anthropic':
                    testResult = await this.testAnthropicConnection(config);
                    break;
                default:
                    throw new Error(`Unsupported provider type for testing: ${provider}`);
            }

            const latency = Date.now() - startTime;

            await webview.postMessage({
                command: 'providerConnectionTestResult',
                success: testResult.success,
                data: {
                    ...testResult,
                    latency,
                    provider
                }
            });

        } catch (error) {
            console.error('MessageRouter: Error testing provider connection:', error);
            await webview.postMessage({
                command: 'providerConnectionTestResult',
                success: false,
                data: {
                    success: false,
                    message: error instanceof Error ? error.message : 'Connection test failed',
                    provider: message.provider
                }
            });
        }
    }

    /**
     * Test Qdrant database connection
     */
    private async testQdrantConnection(config: any): Promise<{ success: boolean; message: string; details?: any }> {
        try {
            const url = config.url || 'http://localhost:6333';
            const headers: Record<string, string> = {
                'Content-Type': 'application/json',
            };

            if (config.apiKey) {
                headers['api-key'] = config.apiKey;
            }

            const response = await fetch(`${url}/collections`, {
                method: 'GET',
                headers,
                signal: AbortSignal.timeout(10000),
            });

            if (!response.ok) {
                return {
                    success: false,
                    message: `Qdrant connection failed: ${response.status} ${response.statusText}`
                };
            }

            const data = await response.json();

            return {
                success: true,
                message: 'Successfully connected to Qdrant',
                details: {
                    collections: data.result?.collections || [],
                    version: response.headers.get('server') || 'unknown'
                }
            };
        } catch (error) {
            return {
                success: false,
                message: error instanceof Error ? error.message : 'Connection failed'
            };
        }
    }

    /**
     * Test Pinecone database connection
     */
    private async testPineconeConnection(config: any): Promise<{ success: boolean; message: string; details?: any }> {
        try {
            const response = await fetch(`https://${config.indexName}-${config.environment}.svc.pinecone.io/describe_index_stats`, {
                method: 'POST',
                headers: {
                    'Api-Key': config.apiKey,
                    'Content-Type': 'application/json',
                },
                body: JSON.stringify({}),
                signal: AbortSignal.timeout(10000),
            });

            if (!response.ok) {
                return {
                    success: false,
                    message: `Pinecone connection failed: ${response.status} ${response.statusText}`
                };
            }

            const data = await response.json();

            return {
                success: true,
                message: 'Successfully connected to Pinecone',
                details: {
                    indexStats: data,
                    environment: config.environment,
                    indexName: config.indexName
                }
            };
        } catch (error) {
            return {
                success: false,
                message: error instanceof Error ? error.message : 'Connection failed'
            };
        }
    }

    /**
     * Test ChromaDB connection
     */
    private async testChromaConnection(config: any): Promise<{ success: boolean; message: string; details?: any }> {
        try {
            const protocol = config.ssl ? 'https' : 'http';
            const port = config.port ? `:${config.port}` : '';
            const baseUrl = `${protocol}://${config.host}${port}`;

            const headers: Record<string, string> = {
                'Content-Type': 'application/json',
            };

            if (config.apiKey) {
                headers['Authorization'] = `Bearer ${config.apiKey}`;
            }

            const response = await fetch(`${baseUrl}/api/v1/heartbeat`, {
                method: 'GET',
                headers,
                signal: AbortSignal.timeout(10000),
            });

            if (!response.ok) {
                return {
                    success: false,
                    message: `ChromaDB connection failed: ${response.status} ${response.statusText}`
                };
            }

            const data = await response.json();

            return {
                success: true,
                message: 'Successfully connected to ChromaDB',
                details: {
                    heartbeat: data,
                    endpoint: baseUrl
                }
            };
        } catch (error) {
            return {
                success: false,
                message: error instanceof Error ? error.message : 'Connection failed'
            };
        }
    }

    /**
     * Test Ollama provider connection
     */
    private async testOllamaConnection(config: any): Promise<{ success: boolean; message: string; details?: any }> {
        try {
            const baseUrl = config.baseUrl || 'http://localhost:11434';

            // First check if Ollama is running
            const healthResponse = await fetch(`${baseUrl}/api/version`, {
                method: 'GET',
                headers: { 'Content-Type': 'application/json' },
                signal: AbortSignal.timeout(5000),
            });

            if (!healthResponse.ok) {
                return {
                    success: false,
                    message: `Ollama is not running or not accessible at ${baseUrl}`
                };
            }

            // Test embedding generation with the configured model
            const embeddingResponse = await fetch(`${baseUrl}/api/embeddings`, {
                method: 'POST',
                headers: { 'Content-Type': 'application/json' },
                body: JSON.stringify({
                    model: config.model,
                    prompt: 'test',
                }),
                signal: AbortSignal.timeout(30000),
            });

            if (!embeddingResponse.ok) {
                const errorText = await embeddingResponse.text();
                return {
                    success: false,
                    message: `Failed to generate embedding: ${embeddingResponse.status} ${embeddingResponse.statusText}`,
                    details: { error: errorText, model: config.model }
                };
            }

            const data = await embeddingResponse.json();

            return {
                success: true,
                message: `Successfully generated embedding with ${config.model}`,
                details: {
                    model: config.model,
                    embeddingLength: data.embedding?.length || 0
                }
            };
        } catch (error) {
            return {
                success: false,
                message: error instanceof Error ? error.message : 'Connection failed'
            };
        }
    }

    /**
     * Test OpenAI provider connection
     */
    private async testOpenAIConnection(config: any): Promise<{ success: boolean; message: string; details?: any }> {
        try {
            const response = await fetch('https://api.openai.com/v1/models', {
                headers: {
                    'Authorization': `Bearer ${config.apiKey}`,
                    'Content-Type': 'application/json',
                },
                signal: AbortSignal.timeout(10000),
            });

            if (!response.ok) {
                return {
                    success: false,
                    message: `OpenAI API error: ${response.status} ${response.statusText}`
                };
            }

            return {
                success: true,
                message: 'Successfully connected to OpenAI API',
                details: { provider: 'openai', model: config.model }
            };
        } catch (error) {
            return {
                success: false,
                message: error instanceof Error ? error.message : 'Connection failed'
            };
        }
    }

    /**
     * Test Anthropic provider connection
     */
    private async testAnthropicConnection(config: any): Promise<{ success: boolean; message: string; details?: any }> {
        try {
            // Anthropic doesn't have a simple health check endpoint, so we'll just validate the API key format
            if (!config.apiKey.startsWith('sk-ant-')) {
                return {
                    success: false,
                    message: 'Invalid Anthropic API key format (should start with sk-ant-)'
                };
            }

            return {
                success: true,
                message: 'Anthropic API key format is valid',
                details: { provider: 'anthropic', model: config.model }
            };
        } catch (error) {
            return {
                success: false,
                message: error instanceof Error ? error.message : 'Validation failed'
            };
        }
    }

    /**
     * Handles requests to open external links
     */
    private async handleOpenExternalLink(message: any, webview: vscode.Webview): Promise<void> {
        try {
            const { url } = message;
            console.log('MessageRouter: Opening external link:', url);

            if (!url || typeof url !== 'string') {
                throw new Error('Invalid URL provided');
            }

            // Use VS Code's built-in command to open external links
            await vscode.env.openExternal(vscode.Uri.parse(url));

        } catch (error) {
            console.error('MessageRouter: Error opening external link:', error);
            await webview.postMessage({
                command: 'linkOpenError',
                success: false,
                data: {
                    message: error instanceof Error ? error.message : 'Failed to open link'
                }
            });
        }
    }

    private async handleSubmitFeedback(message: any, webview: vscode.Webview): Promise<void> {
        try {
            const { query, resultId, filePath, feedback } = message;

            // Validate required parameters
            if (!query || !resultId || !filePath || !feedback) {
                await this.sendErrorResponse(webview, 'Missing required feedback parameters');
                return;
            }

            if (!['positive', 'negative'].includes(feedback)) {
                await this.sendErrorResponse(webview, 'Invalid feedback type. Must be positive or negative');
                return;
            }

            // Log the feedback using the feedback service
            const success = this.feedbackService.logValidatedFeedback({
                query,
                resultId,
                filePath,
                feedback
            });

            if (success) {
                // Send success response back to webview
                await webview.postMessage({
                    command: 'feedbackResponse',
                    requestId: message.requestId,
                    success: true,
                    message: 'Feedback submitted successfully'
                });
            } else {
                await this.sendErrorResponse(webview, 'Failed to submit feedback');
            }

        } catch (error) {
            console.error('MessageRouter: Error handling feedback submission:', error);
            await this.sendErrorResponse(webview, 'Failed to submit feedback');
        }
    }

    /**
     * Handles onboarding completion and sets the completion flag
     *
     * @param message - The onboarding completion message
     * @param webview - The webview to send the response to
     */
    private async handleOnboardingFinished(message: any, webview: vscode.Webview): Promise<void> {
        try {
            // Set the onboarding completion flag in global state
            await this.context.globalState.update('hasCompletedOnboarding', true);

            console.log('MessageRouter: Onboarding completed and flag set');

            // Send success response back to webview
            await webview.postMessage({
                command: 'onboardingFinishedResponse',
                requestId: message.requestId,
                success: true
            });

        } catch (error) {
            console.error('MessageRouter: Error handling onboarding completion:', error);
            await this.sendErrorResponse(webview, 'Failed to save onboarding completion');
        }
    }

    /**
     * Handles copying text to the system clipboard
     *
     * @param message - The clipboard message containing the text to copy
     * @param webview - The webview to send the response to
     */
    private async handleCopyToClipboard(message: any, webview: vscode.Webview): Promise<void> {
        try {
            const { text } = message;

            if (!text || typeof text !== 'string') {
                await this.sendErrorResponse(webview, 'Invalid text provided for clipboard');
                return;
            }

            // Copy text to clipboard using VS Code API
            await vscode.env.clipboard.writeText(text);

            // Show success notification
            vscode.window.showInformationMessage('Link copied to clipboard!');

            // Send success response back to webview
            await webview.postMessage({
                command: 'clipboardResponse',
                requestId: message.requestId,
                success: true
            });

        } catch (error) {
            console.error('MessageRouter: Error copying to clipboard:', error);
            vscode.window.showErrorMessage('Failed to copy link to clipboard.');
            await this.sendErrorResponse(webview, 'Failed to copy to clipboard');
        }
    }

    /**
     * Gets the current extension configuration
     *
     * This handler retrieves the complete extension configuration including
     * advanced search settings, query expansion, and AI model selection.
     *
     * @param webview - The webview to send the configuration response to
     */
    private async handleGetConfiguration(webview: vscode.Webview): Promise<void> {
        try {
            console.log('MessageRouter: Handling get configuration request');

            // Get the full configuration from ConfigService
            const config = this.configService.getFullConfig();

            await webview.postMessage({
                command: 'configurationResponse',
                success: true,
                config: config
            });

        } catch (error) {
            console.error('MessageRouter: Error getting configuration:', error);
            await webview.postMessage({
                command: 'configurationResponse',
                success: false,
                error: error instanceof Error ? error.message : 'Unknown error occurred'
            });
        }
    }

    /**
     * Handle navigate to view command from command palette
     */
    private async handleNavigateToView(message: any, webview: vscode.Webview): Promise<void> {
        try {
            const { view } = message.data || {};
            console.log('MessageRouter: Navigating to view:', view);

            // Send navigation command to webview
            await webview.postMessage({
                command: 'navigateToView',
                data: { view }
            });

        } catch (error) {
            console.error('MessageRouter: Error navigating to view:', error);
            await this.sendErrorResponse(webview, 'Failed to navigate to view');
        }
    }

    /**
     * Sets extension configuration values
     *
     * This handler updates the extension configuration with new values
     * provided from the settings UI.
     *
     * @param message - The set configuration message containing the new config values
     * @param webview - The webview to send the response to
     */
    private async handleSetConfiguration(message: any, webview: vscode.Webview): Promise<void> {
        try {
            console.log('MessageRouter: Handling set configuration request', message);

            const configUpdates = message.advancedSearch || message;

            // Update VS Code configuration
            const config = vscode.workspace.getConfiguration('code-context-engine');

            if (configUpdates.queryExpansion) {
                await config.update('queryExpansion.enabled', configUpdates.queryExpansion.enabled, vscode.ConfigurationTarget.Workspace);
                await config.update('queryExpansion.maxExpandedTerms', configUpdates.queryExpansion.maxExpandedTerms, vscode.ConfigurationTarget.Workspace);
                await config.update('queryExpansion.useSemanticSimilarity', configUpdates.queryExpansion.useSemanticSimilarity, vscode.ConfigurationTarget.Workspace);
            }

            if (configUpdates.resultLimit) {
                await config.update('search.maxResults', configUpdates.resultLimit, vscode.ConfigurationTarget.Workspace);
            }

            if (configUpdates.aiModel) {
                if (configUpdates.aiModel.embedding) {
                    await config.update('openaiModel', configUpdates.aiModel.embedding, vscode.ConfigurationTarget.Workspace);
                }
                if (configUpdates.aiModel.llm) {
                    await config.update('queryExpansion.model', configUpdates.aiModel.llm, vscode.ConfigurationTarget.Workspace);
                }
            }

            if (configUpdates.searchBehavior) {
                await config.update('search.minSimilarity', configUpdates.searchBehavior.minSimilarity, vscode.ConfigurationTarget.Workspace);
                await config.update('search.includeComments', configUpdates.searchBehavior.includeComments, vscode.ConfigurationTarget.Workspace);
                await config.update('search.includeTests', configUpdates.searchBehavior.includeTests, vscode.ConfigurationTarget.Workspace);
            }

            // Refresh the config service to pick up changes
            this.configService.refresh();

            await webview.postMessage({
                command: 'setConfigurationResponse',
                success: true,
                message: 'Configuration updated successfully'
            });

        } catch (error) {
            console.error('MessageRouter: Error setting configuration:', error);
            await webview.postMessage({
                command: 'setConfigurationResponse',
                success: false,
                error: error instanceof Error ? error.message : 'Unknown error occurred'
            });
        }
    }

    /**
     * Handle set query command from command palette
     */
    private async handleSetQuery(message: any, webview: vscode.Webview): Promise<void> {
        try {
            const { query } = message.data || {};
            console.log('MessageRouter: Setting query:', query);

            // Send query to webview
            await webview.postMessage({
                command: 'setQuery',
                data: { query }
            });

        } catch (error) {
            console.error('MessageRouter: Error setting query:', error);
            await this.sendErrorResponse(webview, 'Failed to set query');
        }
    }

    /**
     * Handle set search tab command from command palette
     */
    private async handleSetSearchTab(message: any, webview: vscode.Webview): Promise<void> {
        try {
            const { tab } = message.data || {};
            console.log('MessageRouter: Setting search tab:', tab);

            // Send tab selection to webview
            await webview.postMessage({
                command: 'setSearchTab',
                data: { tab }
            });

        } catch (error) {
            console.error('MessageRouter: Error setting search tab:', error);
            await this.sendErrorResponse(webview, 'Failed to set search tab');
        }
    }

    /**
     * Handles requests to get current settings
     */
    private async handleGetSettings(webview: vscode.Webview): Promise<void> {
        try {
            console.log('MessageRouter: Getting settings');

            // Get current configuration values
            const config = vscode.workspace.getConfiguration('code-context-engine');

            const settings = {
                enableTelemetry: config.get<boolean>('enableTelemetry') ?? true,
                maxResults: config.get<number>('maxResults') || 20,
                minSimilarity: config.get<number>('minSimilarityThreshold') || 0.5,
                indexingIntensity: config.get<string>('indexingIntensity') || 'High',
                autoIndex: config.get<boolean>('autoIndexOnStartup') || false,
                compactMode: false, // This would come from a UI-specific setting
                showAdvancedOptions: false // This would come from a UI-specific setting
            };

            await webview.postMessage({
                command: 'settingsLoaded',
                success: true,
                data: settings
            });

        } catch (error) {
            console.error('MessageRouter: Error getting settings:', error);
            await webview.postMessage({
                command: 'settingsLoaded',
                success: false,
                data: {
                    message: error instanceof Error ? error.message : 'Failed to get settings'
                }
            });
        }
    }

    /**
     * Handles requests to update settings
     */
    private async handleUpdateSettings(message: any, webview: vscode.Webview): Promise<void> {
        try {
            console.log('MessageRouter: Updating settings:', message.data);

            const settings = message.data;
            const config = vscode.workspace.getConfiguration('code-context-engine');

            // Update each setting
            if (settings.enableTelemetry !== undefined) {
                await config.update('enableTelemetry', settings.enableTelemetry, vscode.ConfigurationTarget.Global);
            }
            if (settings.maxResults !== undefined) {
                await config.update('maxResults', settings.maxResults, vscode.ConfigurationTarget.Global);
            }
            if (settings.minSimilarity !== undefined) {
                await config.update('minSimilarityThreshold', settings.minSimilarity, vscode.ConfigurationTarget.Global);
            }
            if (settings.indexingIntensity !== undefined) {
                await config.update('indexingIntensity', settings.indexingIntensity, vscode.ConfigurationTarget.Global);
            }
            if (settings.autoIndex !== undefined) {
                await config.update('autoIndexOnStartup', settings.autoIndex, vscode.ConfigurationTarget.Global);
            }

            // Update telemetry service if available
            if (this.telemetryService && settings.enableTelemetry !== undefined) {
                this.telemetryService.updateTelemetryPreference();
            }

            await webview.postMessage({
                command: 'settingsSaved',
                success: true,
                data: { message: 'Settings saved successfully' }
            });

        } catch (error) {
            console.error('MessageRouter: Error updating settings:', error);
            await webview.postMessage({
                command: 'settingsSaved',
                success: false,
                data: {
                    message: error instanceof Error ? error.message : 'Failed to update settings'
                }
            });
        }
    }

    /**
     * Handles telemetry tracking requests from the UI
     */
    private async handleTrackTelemetry(message: any, webview: vscode.Webview): Promise<void> {
        try {
            const { eventName, metadata } = message.data;

            if (this.telemetryService) {
                this.telemetryService.trackEvent(eventName, metadata);
            }

            // No response needed for telemetry tracking
        } catch (error) {
            console.error('MessageRouter: Error tracking telemetry:', error);
            // Don't send error response for telemetry to avoid disrupting UI
        }
    }
}<|MERGE_RESOLUTION|>--- conflicted
+++ resolved
@@ -315,7 +315,6 @@
                 case 'startSetup':
                     await this.handleStartSetup(message, webview);
                     break;
-<<<<<<< HEAD
                 case 'getConfiguration':
                     await this.handleGetConfiguration(webview);
                     break;
@@ -324,10 +323,9 @@
                     break;
                 case 'navigateToView':
                     await this.handleNavigateToView(message, webview);
-=======
+                    break;
                 case 'submitFeedback':
                     await this.handleSubmitFeedback(message, webview);
->>>>>>> 1855bc8a
                     break;
                 case 'onboardingFinished':
                     await this.handleOnboardingFinished(message, webview);
