/**
 * Centralized Logging Service
 *
 * This service provides a unified logging interface for the entire extension.
 * It supports different log levels, structured logging, file output, and
 * integration with VS Code's output channels.
 *
 * Features:
 * - Multiple log levels (error, warn, info, debug, trace)
 * - Structured logging with metadata
 * - File-based logging with rotation
 * - VS Code output channel integration
 * - Performance metrics logging
 * - Configurable log formatting
 */

import * as vscode from "vscode";
import * as fs from "fs";
import * as path from "path";
import * as winston from "winston";
<<<<<<< HEAD
const DailyRotateFile = require("winston-daily-rotate-file");
import { v4 as uuidv4 } from "uuid";
=======
import Transport from "winston-transport";
>>>>>>> 8335f1c9
import { ConfigService } from "../configService";

/**
 * Custom Winston transport for VSCode Output Channel
 */
class VSCodeOutputTransport extends Transport {
  private channel: vscode.OutputChannel | undefined;

  constructor(options: any) {
    super(options);
    this.channel = options.channel;
  }

  log(info: any, callback: (err?: any) => void): void {
    setImmediate(() => {
      this.emit('logged', info);
    });

    const timestamp = new Date().toISOString();
    const level = info.level ? info.level.toUpperCase() : 'UNKNOWN';
    let formattedMsg = `[${timestamp}] [${level}] ${info.message || ''}`;

    // Add source if present
    if (info.source) {
      formattedMsg += ` [${info.source}]`;
    }

    // Add correlationId if present
    if (info.correlationId) {
      formattedMsg += ` [${info.correlationId}]`;
    }

    // Handle structured metadata readably
    const meta = { ...info };
    // Remove standard fields
    delete meta.level;
    delete meta.message;
    delete meta.timestamp;
    delete meta.source;
    delete meta.correlationId;

    if (Object.keys(meta).length > 0) {
      try {
        const metaStr = JSON.stringify(meta, null, 2);
        formattedMsg += `\n${metaStr}`;
      } catch (e) {
        formattedMsg += `\n[meta: ${JSON.stringify(meta)}]`;
      }
    }

    if (this.channel) {
      this.channel.appendLine(formattedMsg);
    } else {
      // Fallback to console if channel undefined
      console.log(formattedMsg);
    }

    callback();
  }
}

/**
 * Log levels in order of severity
 */
export enum LogLevel {
  ERROR = 0,
  WARN = 1,
  INFO = 2,
  DEBUG = 3,
  TRACE = 4,
}

/**
 * Interface for log entries
 */
export interface LogEntry {
  timestamp: Date;
  level: LogLevel;
  message: string;
  metadata?: Record<string, any>;
  source?: string;
  correlationId?: string;
}

/**
 * Configuration for the logging service
 */
export interface LoggingConfig {
  /** Current log level */
  level: LogLevel;
  /** Whether to enable file logging */
  enableFileLogging: boolean;
  /** Directory for log files */
  logDirectory: string;
  /** Maximum log file size in bytes */
  maxFileSize: number;
  /** Number of log files to keep */
  maxFiles: number;
  /** Whether to enable console logging */
  enableConsoleLogging: boolean;
  /** Whether to enable VS Code output channel */
  enableOutputChannel: boolean;
  /** Log format template */
  logFormat: string;
}

/**
 * Centralized logging service for the extension
 */
export class CentralizedLoggingService implements vscode.Disposable {
  private config: LoggingConfig;
  private configService: ConfigService;
  private outputChannel: vscode.OutputChannel;
  private logDirectory: string;
  private currentLogFile: string;
  private logFileStream?: fs.WriteStream;
  private logger?: winston.Logger;

  constructor(configService: ConfigService) {
    this.configService = configService;
    this.config = this.loadConfig();
    this.outputChannel = vscode.window.createOutputChannel(
      "BigContext Logs",
    );
    this.logDirectory = this.config.logDirectory;
    this.currentLogFile = this.generateLogFileName();

    this.initializeLogging();

    // Listen for configuration changes to update log level dynamically
    vscode.workspace.onDidChangeConfiguration((event) => {
      if (event.affectsConfiguration("code-context-engine.logging.level")) {
        this.updateLogLevel();
      }
    });
  }

  /**
   * Load logging configuration
   */
  private loadConfig(): LoggingConfig {
    const baseConfig = this.configService.getFullConfig();

    return {
      level: this.parseLogLevel(baseConfig.logging?.level) ?? LogLevel.INFO,
      enableFileLogging: baseConfig.logging?.enableFileLogging ?? true,
      logDirectory:
        baseConfig.logging?.logDirectory ?? this.getDefaultLogDirectory(),
      maxFileSize: baseConfig.logging?.maxFileSize ?? 10 * 1024 * 1024, // 10MB
      maxFiles: baseConfig.logging?.maxFiles ?? 5,
      enableConsoleLogging: baseConfig.logging?.enableConsoleLogging ?? true,
      enableOutputChannel: baseConfig.logging?.enableOutputChannel ?? true,
      logFormat:
        baseConfig.logging?.logFormat ??
        "[{timestamp}] [{level}] {source}: {message}",
    };
  }

  /**
   * Parse log level from string
   */
  private parseLogLevel(level?: string): LogLevel | undefined {
    if (!level) return undefined;

    switch (level.toLowerCase()) {
      case "error":
        return LogLevel.ERROR;
      case "warn":
        return LogLevel.WARN;
      case "info":
        return LogLevel.INFO;
      case "debug":
        return LogLevel.DEBUG;
      case "trace":
        return LogLevel.TRACE;
      default:
        return undefined;
    }
  }

  /**
   * Update log level from current configuration
   */
  private updateLogLevel(): void {
    this.configService.refresh();
    const newConfig = this.loadConfig();
    const oldLevel = this.config.level;
    this.config.level = newConfig.level;

    if (oldLevel !== this.config.level) {
      this.info(
        `Log level changed from ${LogLevel[oldLevel]} to ${LogLevel[this.config.level]}`,
      );
    }
  }

  /**
   * Get default log directory
   */
  private getDefaultLogDirectory(): string {
    return './logs';
  }

  /**
   * Initialize logging system
   */
  private initializeLogging(): void {
    try {
      if (this.config.enableFileLogging) {
        this.ensureLogDirectory();
      }

<<<<<<< HEAD
      const transports: winston.transport[] = [];

      // Console transport
      if (this.config.enableConsoleLogging) {
        transports.push(new winston.transports.Console({
          format: winston.format.combine(
            winston.format.timestamp(),
            winston.format.colorize(),
            winston.format.printf(({ timestamp, level, message, source, ...meta }) => {
              const metaStr = Object.keys(meta).length ? ` ${JSON.stringify(meta)}` : '';
              return `${timestamp} [${level}] ${source || 'Unknown'}: ${message}${metaStr}`;
            })
          )
        }));
      }

      // File transport with daily rotation
      if (this.config.enableFileLogging) {
        transports.push(new DailyRotateFile({
          filename: path.join(this.logDirectory, 'extension-%DATE%.log'),
          datePattern: 'YYYY-MM-DD',
          maxSize: this.config.maxFileSize,
          maxFiles: this.config.maxFiles,
          format: winston.format.combine(
            winston.format.timestamp(),
            winston.format.json()
          )
        }));
=======
      const transportsArray: winston.transport[] = [];

      if (this.config.enableConsoleLogging) {
        transportsArray.push(
          new winston.transports.Console({
            format: winston.format.simple()
          })
        );
      }

      if (this.config.enableFileLogging) {
        transportsArray.push(
          new winston.transports.File({
            filename: path.join(this.logDirectory, 'extension.log'),
            format: winston.format.json()
          })
        );
      }

      if (this.config.enableOutputChannel) {
        transportsArray.push(
          new VSCodeOutputTransport({ channel: this.outputChannel })
        );
>>>>>>> 8335f1c9
      }

      this.logger = winston.createLogger({
        level: LogLevel[this.config.level].toLowerCase(),
<<<<<<< HEAD
        transports
=======
        transports: transportsArray
>>>>>>> 8335f1c9
      });

      this.info("CentralizedLoggingService initialized", {
        config: {
          level: LogLevel[this.config.level],
          fileLogging: this.config.enableFileLogging,
          consoleLogging: this.config.enableConsoleLogging,
          outputChannel: this.config.enableOutputChannel,
        },
      });
    } catch (error) {
      console.error("Failed to initialize logging service:", error);
    }
  }

  /**
   * Ensure log directory exists
   */
  private ensureLogDirectory(): void {
    if (!fs.existsSync(this.logDirectory)) {
      fs.mkdirSync(this.logDirectory, { recursive: true });
    }
  }

  /**
   * Initialize log file stream
   */
  private initializeLogFile(): void {
    const logFilePath = path.join(this.logDirectory, this.currentLogFile);
    this.logFileStream = fs.createWriteStream(logFilePath, { flags: "a" });

    this.logFileStream.on("error", (error) => {
      console.error("Log file stream error:", error);
    });
  }

  /**
   * Generate log file name with timestamp
   */
  private generateLogFileName(): string {
    const now = new Date();
    const timestamp = now.toISOString().split("T")[0]; // YYYY-MM-DD
    return `code-context-engine-${timestamp}.log`;
  }

  /**
   * Clean up old log files
   */
  private cleanupOldLogFiles(): void {
    try {
      const files = fs
        .readdirSync(this.logDirectory)
        .filter(
          (file) =>
            file.startsWith("code-context-engine-") && file.endsWith(".log"),
        )
        .map((file) => ({
          name: file,
          path: path.join(this.logDirectory, file),
          stats: fs.statSync(path.join(this.logDirectory, file)),
        }))
        .sort((a, b) => b.stats.mtime.getTime() - a.stats.mtime.getTime());

      // Keep only the most recent files
      const filesToDelete = files.slice(this.config.maxFiles);
      for (const file of filesToDelete) {
        fs.unlinkSync(file.path);
      }
    } catch (error) {
      console.error("Error cleaning up log files:", error);
    }
  }

  /**
   * Check if log file needs rotation
   */
  private checkLogRotation(): void {
    if (!this.config.enableFileLogging || !this.logFileStream) return;

    try {
      const logFilePath = path.join(this.logDirectory, this.currentLogFile);
      const stats = fs.statSync(logFilePath);

      if (stats.size >= this.config.maxFileSize) {
        this.rotateLogFile();
      }
    } catch (error) {
      console.error("Error checking log rotation:", error);
    }
  }

  /**
   * Rotate log file
   */
  private rotateLogFile(): void {
    try {
      if (this.logFileStream) {
        this.logFileStream.end();
      }

      this.currentLogFile = this.generateLogFileName();
      this.initializeLogFile();
      this.cleanupOldLogFiles();
    } catch (error) {
      console.error("Error rotating log file:", error);
    }
  }

  /**
   * Log an entry
   */
  private log(
    level: LogLevel,
    message: string,
    metadata?: Record<string, any>,
    source?: string,
  ): void {
    // Check if this log level should be processed
    if (level > this.config.level) {
      return;
    }

    const entry: LogEntry = {
      timestamp: new Date(),
      level,
      message,
      metadata,
      source: source || "Unknown",
      correlationId: this.generateCorrelationId(),
    };

    // Since Winston handles formatting now, just pass to logger
    // Remove manual output channel append as transport handles it
    if (this.logger) {
      const logMeta = {
        source,
        correlationId: entry.correlationId,
        ...metadata
      };
      this.logger.log(LogLevel[level].toLowerCase(), message, logMeta);
    }
  }

  /**
   * Format log entry according to configuration
   */
  private formatLogEntry(entry: LogEntry): string {
    let formatted = this.config.logFormat
      .replace("{timestamp}", entry.timestamp.toISOString())
      .replace("{level}", LogLevel[entry.level])
      .replace("{source}", entry.source || "Unknown")
      .replace("{message}", entry.message);

    if (entry.metadata && Object.keys(entry.metadata).length > 0) {
      formatted += ` | ${JSON.stringify(entry.metadata)}`;
    }

    if (entry.correlationId) {
      formatted += ` [${entry.correlationId}]`;
    }

    return formatted;
  }

  /**
   * Log to file
   */
  private logToFile(message: string): void {
    if (this.logFileStream) {
      this.logFileStream.write(message + "\n");
      this.checkLogRotation();
    }
  }

  /**
   * Generate correlation ID for request tracking
   */
  private generateCorrelationId(): string {
    return uuidv4().substring(0, 8); // Use first 8 characters of UUID for readability
  }

  // Public logging methods
  public error(
    message: string,
    metadata?: Record<string, any>,
    source?: string,
  ): void {
    this.log(LogLevel.ERROR, message, metadata, source);
  }

  public warn(
    message: string,
    metadata?: Record<string, any>,
    source?: string,
  ): void {
    this.log(LogLevel.WARN, message, metadata, source);
  }

  public info(
    message: string,
    metadata?: Record<string, any>,
    source?: string,
  ): void {
    this.log(LogLevel.INFO, message, metadata, source);
  }

  public debug(
    message: string,
    metadata?: Record<string, any>,
    source?: string,
  ): void {
    this.log(LogLevel.DEBUG, message, metadata, source);
  }

  public trace(
    message: string,
    metadata?: Record<string, any>,
    source?: string,
  ): void {
    this.log(LogLevel.TRACE, message, metadata, source);
  }

  /**
   * Log performance metrics
   */
  public logPerformance(
    operation: string,
    duration: number,
    metadata?: Record<string, any>,
  ): void {
    this.info(
      `Performance: ${operation} completed in ${duration}ms`,
      {
        operation,
        duration,
        ...metadata,
      },
      "Performance",
    );
  }

  /**
   * Update configuration
   */
  public updateConfig(newConfig: Partial<LoggingConfig>): void {
    this.config = { ...this.config, ...newConfig };

    if (newConfig.enableFileLogging !== undefined) {
      if (newConfig.enableFileLogging && !this.logFileStream) {
        this.initializeLogFile();
      } else if (!newConfig.enableFileLogging && this.logFileStream) {
        this.logFileStream.end();
        this.logFileStream = undefined;
      }
    }

    // Reinitialize logger if transports need to change
    if (newConfig.enableConsoleLogging !== undefined || 
        newConfig.enableFileLogging !== undefined || 
        newConfig.enableOutputChannel !== undefined) {
      this.initializeLogging();
    }
  }

  /**
   * Get current configuration
   */
  public getConfig(): LoggingConfig {
    return { ...this.config };
  }

  /**
   * Show output channel
   */
  public showOutputChannel(): void {
    this.outputChannel.show();
  }

  /**
   * Dispose of resources
   */
  public dispose(): void {
    if (this.logFileStream) {
      this.logFileStream.end();
    }
    this.outputChannel.dispose();
  }
}<|MERGE_RESOLUTION|>--- conflicted
+++ resolved
@@ -13,49 +13,38 @@
  * - Performance metrics logging
  * - Configurable log formatting
  */
-
 import * as vscode from "vscode";
 import * as fs from "fs";
 import * as path from "path";
 import * as winston from "winston";
-<<<<<<< HEAD
-const DailyRotateFile = require("winston-daily-rotate-file");
+import { DailyRotateFile } from "winston-daily-rotate-file";
 import { v4 as uuidv4 } from "uuid";
-=======
 import Transport from "winston-transport";
->>>>>>> 8335f1c9
 import { ConfigService } from "../configService";
-
 /**
  * Custom Winston transport for VSCode Output Channel
  */
 class VSCodeOutputTransport extends Transport {
   private channel: vscode.OutputChannel | undefined;
-
   constructor(options: any) {
     super(options);
     this.channel = options.channel;
   }
-
   log(info: any, callback: (err?: any) => void): void {
     setImmediate(() => {
       this.emit('logged', info);
     });
-
     const timestamp = new Date().toISOString();
     const level = info.level ? info.level.toUpperCase() : 'UNKNOWN';
     let formattedMsg = `[${timestamp}] [${level}] ${info.message || ''}`;
-
     // Add source if present
     if (info.source) {
       formattedMsg += ` [${info.source}]`;
     }
-
     // Add correlationId if present
     if (info.correlationId) {
       formattedMsg += ` [${info.correlationId}]`;
     }
-
     // Handle structured metadata readably
     const meta = { ...info };
     // Remove standard fields
@@ -64,7 +53,6 @@
     delete meta.timestamp;
     delete meta.source;
     delete meta.correlationId;
-
     if (Object.keys(meta).length > 0) {
       try {
         const metaStr = JSON.stringify(meta, null, 2);
@@ -73,18 +61,15 @@
         formattedMsg += `\n[meta: ${JSON.stringify(meta)}]`;
       }
     }
-
     if (this.channel) {
       this.channel.appendLine(formattedMsg);
     } else {
       // Fallback to console if channel undefined
       console.log(formattedMsg);
     }
-
     callback();
   }
 }
-
 /**
  * Log levels in order of severity
  */
@@ -95,7 +80,6 @@
   DEBUG = 3,
   TRACE = 4,
 }
-
 /**
  * Interface for log entries
  */
@@ -107,7 +91,6 @@
   source?: string;
   correlationId?: string;
 }
-
 /**
  * Configuration for the logging service
  */
@@ -129,7 +112,6 @@
   /** Log format template */
   logFormat: string;
 }
-
 /**
  * Centralized logging service for the extension
  */
@@ -141,7 +123,6 @@
   private currentLogFile: string;
   private logFileStream?: fs.WriteStream;
   private logger?: winston.Logger;
-
   constructor(configService: ConfigService) {
     this.configService = configService;
     this.config = this.loadConfig();
@@ -150,9 +131,7 @@
     );
     this.logDirectory = this.config.logDirectory;
     this.currentLogFile = this.generateLogFileName();
-
     this.initializeLogging();
-
     // Listen for configuration changes to update log level dynamically
     vscode.workspace.onDidChangeConfiguration((event) => {
       if (event.affectsConfiguration("code-context-engine.logging.level")) {
@@ -160,13 +139,11 @@
       }
     });
   }
-
   /**
    * Load logging configuration
    */
   private loadConfig(): LoggingConfig {
     const baseConfig = this.configService.getFullConfig();
-
     return {
       level: this.parseLogLevel(baseConfig.logging?.level) ?? LogLevel.INFO,
       enableFileLogging: baseConfig.logging?.enableFileLogging ?? true,
@@ -181,13 +158,11 @@
         "[{timestamp}] [{level}] {source}: {message}",
     };
   }
-
   /**
    * Parse log level from string
    */
   private parseLogLevel(level?: string): LogLevel | undefined {
     if (!level) return undefined;
-
     switch (level.toLowerCase()) {
       case "error":
         return LogLevel.ERROR;
@@ -203,7 +178,6 @@
         return undefined;
     }
   }
-
   /**
    * Update log level from current configuration
    */
@@ -212,21 +186,18 @@
     const newConfig = this.loadConfig();
     const oldLevel = this.config.level;
     this.config.level = newConfig.level;
-
     if (oldLevel !== this.config.level) {
       this.info(
         `Log level changed from ${LogLevel[oldLevel]} to ${LogLevel[this.config.level]}`,
       );
     }
   }
-
   /**
    * Get default log directory
    */
   private getDefaultLogDirectory(): string {
     return './logs';
   }
-
   /**
    * Initialize logging system
    */
@@ -235,10 +206,7 @@
       if (this.config.enableFileLogging) {
         this.ensureLogDirectory();
       }
-
-<<<<<<< HEAD
       const transports: winston.transport[] = [];
-
       // Console transport
       if (this.config.enableConsoleLogging) {
         transports.push(new winston.transports.Console({
@@ -252,7 +220,6 @@
           )
         }));
       }
-
       // File transport with daily rotation
       if (this.config.enableFileLogging) {
         transports.push(new DailyRotateFile({
@@ -265,42 +232,15 @@
             winston.format.json()
           )
         }));
-=======
-      const transportsArray: winston.transport[] = [];
-
-      if (this.config.enableConsoleLogging) {
-        transportsArray.push(
-          new winston.transports.Console({
-            format: winston.format.simple()
-          })
-        );
-      }
-
-      if (this.config.enableFileLogging) {
-        transportsArray.push(
-          new winston.transports.File({
-            filename: path.join(this.logDirectory, 'extension.log'),
-            format: winston.format.json()
-          })
-        );
-      }
-
+      }
+      // VSCode output channel transport
       if (this.config.enableOutputChannel) {
-        transportsArray.push(
-          new VSCodeOutputTransport({ channel: this.outputChannel })
-        );
->>>>>>> 8335f1c9
-      }
-
+        transports.push(new VSCodeOutputTransport({ channel: this.outputChannel }));
+      }
       this.logger = winston.createLogger({
         level: LogLevel[this.config.level].toLowerCase(),
-<<<<<<< HEAD
         transports
-=======
-        transports: transportsArray
->>>>>>> 8335f1c9
       });
-
       this.info("CentralizedLoggingService initialized", {
         config: {
           level: LogLevel[this.config.level],
@@ -313,7 +253,6 @@
       console.error("Failed to initialize logging service:", error);
     }
   }
-
   /**
    * Ensure log directory exists
    */
@@ -322,19 +261,16 @@
       fs.mkdirSync(this.logDirectory, { recursive: true });
     }
   }
-
   /**
    * Initialize log file stream
    */
   private initializeLogFile(): void {
     const logFilePath = path.join(this.logDirectory, this.currentLogFile);
     this.logFileStream = fs.createWriteStream(logFilePath, { flags: "a" });
-
     this.logFileStream.on("error", (error) => {
       console.error("Log file stream error:", error);
     });
   }
-
   /**
    * Generate log file name with timestamp
    */
@@ -343,7 +279,6 @@
     const timestamp = now.toISOString().split("T")[0]; // YYYY-MM-DD
     return `code-context-engine-${timestamp}.log`;
   }
-
   /**
    * Clean up old log files
    */
@@ -361,7 +296,6 @@
           stats: fs.statSync(path.join(this.logDirectory, file)),
         }))
         .sort((a, b) => b.stats.mtime.getTime() - a.stats.mtime.getTime());
-
       // Keep only the most recent files
       const filesToDelete = files.slice(this.config.maxFiles);
       for (const file of filesToDelete) {
@@ -371,17 +305,14 @@
       console.error("Error cleaning up log files:", error);
     }
   }
-
   /**
    * Check if log file needs rotation
    */
   private checkLogRotation(): void {
     if (!this.config.enableFileLogging || !this.logFileStream) return;
-
     try {
       const logFilePath = path.join(this.logDirectory, this.currentLogFile);
       const stats = fs.statSync(logFilePath);
-
       if (stats.size >= this.config.maxFileSize) {
         this.rotateLogFile();
       }
@@ -389,7 +320,6 @@
       console.error("Error checking log rotation:", error);
     }
   }
-
   /**
    * Rotate log file
    */
@@ -398,7 +328,6 @@
       if (this.logFileStream) {
         this.logFileStream.end();
       }
-
       this.currentLogFile = this.generateLogFileName();
       this.initializeLogFile();
       this.cleanupOldLogFiles();
@@ -406,7 +335,6 @@
       console.error("Error rotating log file:", error);
     }
   }
-
   /**
    * Log an entry
    */
@@ -420,7 +348,6 @@
     if (level > this.config.level) {
       return;
     }
-
     const entry: LogEntry = {
       timestamp: new Date(),
       level,
@@ -429,7 +356,6 @@
       source: source || "Unknown",
       correlationId: this.generateCorrelationId(),
     };
-
     // Since Winston handles formatting now, just pass to logger
     // Remove manual output channel append as transport handles it
     if (this.logger) {
@@ -441,7 +367,6 @@
       this.logger.log(LogLevel[level].toLowerCase(), message, logMeta);
     }
   }
-
   /**
    * Format log entry according to configuration
    */
@@ -451,18 +376,14 @@
       .replace("{level}", LogLevel[entry.level])
       .replace("{source}", entry.source || "Unknown")
       .replace("{message}", entry.message);
-
     if (entry.metadata && Object.keys(entry.metadata).length > 0) {
       formatted += ` | ${JSON.stringify(entry.metadata)}`;
     }
-
     if (entry.correlationId) {
       formatted += ` [${entry.correlationId}]`;
     }
-
     return formatted;
   }
-
   /**
    * Log to file
    */
@@ -472,14 +393,12 @@
       this.checkLogRotation();
     }
   }
-
   /**
    * Generate correlation ID for request tracking
    */
   private generateCorrelationId(): string {
     return uuidv4().substring(0, 8); // Use first 8 characters of UUID for readability
   }
-
   // Public logging methods
   public error(
     message: string,
@@ -488,7 +407,6 @@
   ): void {
     this.log(LogLevel.ERROR, message, metadata, source);
   }
-
   public warn(
     message: string,
     metadata?: Record<string, any>,
@@ -496,7 +414,6 @@
   ): void {
     this.log(LogLevel.WARN, message, metadata, source);
   }
-
   public info(
     message: string,
     metadata?: Record<string, any>,
@@ -504,7 +421,6 @@
   ): void {
     this.log(LogLevel.INFO, message, metadata, source);
   }
-
   public debug(
     message: string,
     metadata?: Record<string, any>,
@@ -512,7 +428,6 @@
   ): void {
     this.log(LogLevel.DEBUG, message, metadata, source);
   }
-
   public trace(
     message: string,
     metadata?: Record<string, any>,
@@ -520,7 +435,6 @@
   ): void {
     this.log(LogLevel.TRACE, message, metadata, source);
   }
-
   /**
    * Log performance metrics
    */
@@ -539,13 +453,11 @@
       "Performance",
     );
   }
-
   /**
    * Update configuration
    */
   public updateConfig(newConfig: Partial<LoggingConfig>): void {
     this.config = { ...this.config, ...newConfig };
-
     if (newConfig.enableFileLogging !== undefined) {
       if (newConfig.enableFileLogging && !this.logFileStream) {
         this.initializeLogFile();
@@ -554,7 +466,6 @@
         this.logFileStream = undefined;
       }
     }
-
     // Reinitialize logger if transports need to change
     if (newConfig.enableConsoleLogging !== undefined || 
         newConfig.enableFileLogging !== undefined || 
@@ -562,21 +473,18 @@
       this.initializeLogging();
     }
   }
-
   /**
    * Get current configuration
    */
   public getConfig(): LoggingConfig {
     return { ...this.config };
   }
-
   /**
    * Show output channel
    */
   public showOutputChannel(): void {
     this.outputChannel.show();
   }
-
   /**
    * Dispose of resources
    */
