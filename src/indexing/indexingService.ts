--- conflicted
+++ resolved
@@ -711,7 +711,6 @@
 
     const startTime = Date.now();
 
-<<<<<<< HEAD
     // Initialize status and progress tracking
     this.status = IndexingStatus.INDEXING;
     this.indexingErrors = [];
@@ -724,12 +723,10 @@
       startTime: new Date()
     };
 
-=======
     // Track indexing start
     this.telemetryService?.trackEvent('indexing_started', {
       timestamp: startTime
     });
->>>>>>> 1855bc8a
     const result: IndexingResult = {
       success: false,
       chunks: [],
