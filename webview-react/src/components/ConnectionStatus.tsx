--- conflicted
+++ resolved
@@ -1,36 +1,21 @@
 import React, { useEffect, useState } from 'react';
 import { Caption1, MessageBar, MessageBarBody, MessageBarTitle } from '@fluentui/react-components';
-<<<<<<< HEAD
 import { connectionMonitor } from '../utils/connectionMonitor';
-import type { ConnectionStatus as ConnStatus } from '../utils/connectionMonitor';
+import type { ConnectionStatus as ConnectionStatusType } from '../utils/connectionMonitor';
 
-const statusText: Record<ConnStatus, string> = {
-=======
-import { connectionMonitor, ConnectionStatus as ConnectionStatusType } from '../utils/connectionMonitor';
-
-const statusText: Record<ConnectionStatusType, string> = {
->>>>>>> 3d22e554
+const statusText: Record<ConnStatusType, string> = {
   connected: 'Connected',
   reconnecting: 'Reconnecting to extension...',
   disconnected: 'Disconnected from extension. Trying to reconnect...'
 };
 
-<<<<<<< HEAD
-export const ConnectionIndicator: React.FC = () => {
-  const [status, setStatus] = useState<ConnStatus>(connectionMonitor.getStatus());
-=======
 export const ConnectionStatus: React.FC = () => {
   const [status, setStatus] = useState<ConnectionStatusType>(connectionMonitor.getStatus());
->>>>>>> 3d22e554
   const [latency, setLatency] = useState<number>(0);
   const [networkQuality, setNetworkQuality] = useState<'good' | 'poor'>('good');
 
   useEffect(() => {
-<<<<<<< HEAD
-    const offStatus = connectionMonitor.on('statusChange', (next: ConnStatus) => setStatus(next));
-=======
-    const offStatus = connectionMonitor.on('statusChange', (next: ConnectionStatusType) => setStatus(next));
->>>>>>> 3d22e554
+    const offStatus = connectionMonitor.on('statusChange', (next: ConnStatusType) => setStatus(next));
     const offHeartbeat = connectionMonitor.on('heartbeat', (e: any) => setLatency(e?.latency ?? 0));
     const offQuality = connectionMonitor.on('qualityChange', (e: any) => setNetworkQuality(e?.quality ?? 'good'));
     return () => { offStatus(); offHeartbeat(); offQuality(); };
@@ -70,4 +55,4 @@
   );
 };
 
-export default ConnectionIndicator;
+export default ConnectionStatus;
