/**
 * Main App Component
 *
 * Root component for the React webview application.
 * Handles routing between different views and manages global state.
 */

import { useEffect } from 'react';
import {
  FluentProvider,
  webLightTheme,
  webDarkTheme,
  makeStyles,
  tokens
} from '@fluentui/react-components';
import { useAppStore, useCurrentView, useIsWorkspaceOpen } from './stores/appStore';
import { initializeVSCodeApi, onMessageCommand, postMessage } from './utils/vscodeApi';
import ErrorBoundary from './components/ErrorBoundary';
import NoWorkspaceView from './components/NoWorkspaceView';
import SetupView from './components/SetupView';
import IndexingView from './components/IndexingView';
import QueryView from './components/QueryView';
import DiagnosticsView from './components/DiagnosticsView';
import { useVscodeTheme } from './hooks/useVscodeTheme';

const useStyles = makeStyles({
  app: {
    minHeight: '100vh',
    backgroundColor: tokens.colorNeutralBackground1,
    color: tokens.colorNeutralForeground1,
    fontFamily: tokens.fontFamilyBase
  }
});

function App() {
<<<<<<< HEAD
  const [status, setStatus] = useState('Initializing...');
  const [logs, setLogs] = useState<string[]>([]);
  const [vscode, setVscode] = useState<VSCodeAPI | null>(null);
  const [message, setMessage] = useState('');
  const [isDark, setIsDark] = useState(true);
  const [connectionState, setConnectionState] = useState<ConnectionState>(connectionMonitor.getState());
  const [reconnectProgress, setReconnectProgress] = useState<{ attempt: number; delay: number } | null>(null);
  const [adaptiveMode, setAdaptiveMode] = useState<'full' | 'reduced' | 'minimal'>('full');

  const log = (msg: string) => {
    const timestamp = new Date().toISOString();
    setLogs(prev => [...prev, `${timestamp} - ${msg}`]);
  };

  const updateAdaptiveMode = (state: ConnectionState) => {
    if (!state.isConnected) {
      setAdaptiveMode('minimal');
      return;
    }

    if (state.bandwidth === 'low' || state.connectionQuality === 'poor') {
      setAdaptiveMode('minimal');
    } else if (state.bandwidth === 'medium' || state.connectionQuality === 'good') {
      setAdaptiveMode('reduced');
    } else {
      setAdaptiveMode('full');
    }
  };

  const sendMessage = () => {
    if (message.trim()) {
      const messageData = {
        command: 'testMessage',
        data: message.trim(),
        timestamp: Date.now()
      };

      const sent = connectionMonitor.sendMessage(messageData);
      if (sent) {
        log(`Sent: ${message.trim()}`);
      } else {
        log(`Queued: ${message.trim()} (will send when connected)`);
      }
      setMessage('');
    }
  };
=======
  const styles = useStyles();
  const currentView = useCurrentView();
  const isWorkspaceOpen = useIsWorkspaceOpen();
  const { setWorkspaceOpen, setCurrentView, setFirstRunComplete } = useAppStore();
>>>>>>> a2c330ea

  // Initialize VS Code API and set up message listeners
  useEffect(() => {
    // Notify extension that webview is ready
    postMessage('webviewReady');

    initializeVSCodeApi();

    // Set up message listeners
    const unsubscribeWorkspace = onMessageCommand('workspaceChanged', (data) => {
      setWorkspaceOpen(data.isOpen);
    });

    const unsubscribeView = onMessageCommand('changeView', (data) => {
      setCurrentView(data.view);
    });

    const unsubscribeFirstRun = onMessageCommand('firstRunComplete', () => {
      setFirstRunComplete(true);
    });

<<<<<<< HEAD
    const unsubscribeError = connectionMonitor.on('error', (event: ConnectionEvent) => {
      setConnectionState(connectionMonitor.getState());
      log(`Connection error: ${event.data.message}`);
    });

    const unsubscribeHeartbeat = connectionMonitor.on('heartbeat', (_event: ConnectionEvent) => {
      const newState = connectionMonitor.getState();
      setConnectionState(newState);

      // Update adaptive mode based on connection quality and bandwidth
      updateAdaptiveMode(newState);
=======
    // Handle initial state message from extension
    const unsubscribeInitial = onMessageCommand('initialState', (data) => {
      if (data?.data?.isWorkspaceOpen !== undefined) {
        setWorkspaceOpen(!!data.data.isWorkspaceOpen);
      }
>>>>>>> a2c330ea
    });

    // Request initial state from extension (support multiple endpoints)
    const vscodeApi = initializeVSCodeApi();
    if (vscodeApi) {
      // Preferred new API
      vscodeApi.postMessage({ command: 'getInitialState' });
      // Fallback to legacy state request
      vscodeApi.postMessage({ command: 'getState' });
    }

    return () => {
      unsubscribeWorkspace();
      unsubscribeView();
      unsubscribeFirstRun();
      unsubscribeInitial();
    };
  }, [setWorkspaceOpen, setCurrentView, setFirstRunComplete]);

  // Determine VS Code theme and map to Fluent UI themes
  // Note: webview inherits classes like 'vscode-dark' on body
  const vsTheme = useVscodeTheme();
  const theme = vsTheme === 'dark' ? webDarkTheme : webLightTheme;

  // Render the appropriate view based on current state
  const renderCurrentView = () => {
    if (!isWorkspaceOpen) {
      return <NoWorkspaceView />;
    }

    switch (currentView) {
      case 'setup':
        return <SetupView />;
      case 'indexing':
        return <IndexingView />;
      case 'query':
        return <QueryView />;
      case 'diagnostics':
        return <DiagnosticsView />;
      default:
        return <SetupView />;
    }
  };

  return (
<<<<<<< HEAD
    <FluentProvider theme={isDark ? webDarkTheme : webLightTheme}>
      <div style={{ padding: '16px', height: '100vh', overflow: 'auto' }}>
        <Card>
          <CardHeader
            header={<Text weight="semibold">React Webview Test</Text>}
            action={
              <Button
                size="small"
                onClick={() => setIsDark(!isDark)}
              >
                {isDark ? 'Light' : 'Dark'}
              </Button>
            }
          />
          
          <div style={{ padding: '16px' }}>
            <div style={{
              padding: '8px 12px',
              borderRadius: '4px',
              margin: '8px 0',
              backgroundColor: status.includes('successfully') ? '#063b49' :
                             status.includes('Error') ? '#5a1d1d' : '#664d00',
              border: `1px solid ${status.includes('successfully') ? '#007acc' :
                                 status.includes('Error') ? '#be1100' : '#ffcc00'}`
            }}>
              <Body1>Status: {status}</Body1>
            </div>

            {/* Connection Status */}
            {/* Adaptive Mode Indicator */}
            <div style={{
              padding: '8px 12px',
              borderRadius: '4px',
              margin: '8px 0',
              backgroundColor: adaptiveMode === 'full' ? '#063b49' :
                             adaptiveMode === 'reduced' ? '#664d00' : '#5a1d1d',
              border: `1px solid ${adaptiveMode === 'full' ? '#007acc' :
                                 adaptiveMode === 'reduced' ? '#ffcc00' : '#be1100'}`
            }}>
              <Body1>UI Mode: {adaptiveMode} (optimized for {connectionState.bandwidth} bandwidth)</Body1>
            </div>

            <div style={{ display: 'flex', gap: '12px', margin: '8px 0', flexWrap: 'wrap' }}>
              <div style={{
                padding: '4px 8px',
                borderRadius: '12px',
                backgroundColor: connectionState.isConnected ? '#063b49' : '#5a1d1d',
                border: `1px solid ${connectionState.isConnected ? '#007acc' : '#be1100'}`
              }}>
                <Caption1>{connectionState.isConnected ? '🟢 Connected' : '🔴 Disconnected'}</Caption1>
              </div>

              {connectionState.isConnected && adaptiveMode !== 'minimal' && (
                <>
                  <div style={{
                    padding: '4px 8px',
                    borderRadius: '12px',
                    backgroundColor: connectionState.connectionQuality === 'excellent' ? '#063b49' :
                                   connectionState.connectionQuality === 'good' ? '#664d00' : '#5a1d1d',
                    border: `1px solid ${connectionState.connectionQuality === 'excellent' ? '#007acc' :
                                       connectionState.connectionQuality === 'good' ? '#ffcc00' : '#be1100'}`
                  }}>
                    <Caption1>Quality: {connectionState.connectionQuality}</Caption1>
                  </div>

                  {adaptiveMode === 'full' && (
                    <div style={{
                      padding: '4px 8px',
                      borderRadius: '12px',
                      backgroundColor: '#664d00',
                      border: '1px solid #ffcc00'
                    }}>
                      <Caption1>Latency: {connectionState.latency}ms</Caption1>
                    </div>
                  )}

                  <div style={{
                    padding: '4px 8px',
                    borderRadius: '12px',
                    backgroundColor: connectionState.bandwidth === 'high' ? '#063b49' :
                                   connectionState.bandwidth === 'medium' ? '#664d00' : '#5a1d1d',
                    border: `1px solid ${connectionState.bandwidth === 'high' ? '#007acc' :
                                       connectionState.bandwidth === 'medium' ? '#ffcc00' : '#be1100'}`
                  }}>
                    <Caption1>Bandwidth: {connectionState.bandwidth}</Caption1>
                  </div>
                </>
              )}

              {reconnectProgress && (
                <div style={{
                  padding: '4px 8px',
                  borderRadius: '12px',
                  backgroundColor: '#664d00',
                  border: '1px solid #ffcc00'
                }}>
                  <Caption1>Reconnecting... ({reconnectProgress.attempt})</Caption1>
                </div>
              )}
            </div>
            
            <div style={{ display: 'flex', gap: '8px', margin: '16px 0', alignItems: 'center' }}>
              <Input
                value={message}
                onChange={(_, data) => setMessage(data.value)}
                onKeyDown={handleKeyPress}
                placeholder="Type a test message"
                style={{ flex: 1 }}
              />
              
              <Button
                appearance="primary"
                disabled={!vscode || !message.trim()}
                onClick={sendMessage}
              >
                Send Message
              </Button>
            </div>
            
            <div style={{ marginTop: '16px' }}>
              <Text weight="semibold">Logs:</Text>
              <div style={{
                backgroundColor: '#0f0f0f',
                border: '1px solid #3c3c3c',
                borderRadius: '4px',
                padding: '8px',
                maxHeight: '200px',
                overflowY: 'auto',
                marginTop: '8px'
              }}>
                <Caption1 style={{ fontFamily: 'monospace', whiteSpace: 'pre-wrap' }}>
                  {logs.join('\n')}
                </Caption1>
              </div>
            </div>
          </div>
        </Card>
      </div>
=======
    <FluentProvider theme={theme}>
      <ErrorBoundary
        fallbackMessage="The Code Context Engine encountered an unexpected error."
        showDetails={false}
        onError={(error, errorInfo) => {
          console.error('App Error:', error, errorInfo);
          // Could send error to extension for logging
        }}
      >
        <div className={styles.app}>
          {renderCurrentView()}
        </div>
      </ErrorBoundary>
>>>>>>> a2c330ea
    </FluentProvider>
  );
}

export default App;<|MERGE_RESOLUTION|>--- conflicted
+++ resolved
@@ -33,59 +33,10 @@
 });
 
 function App() {
-<<<<<<< HEAD
-  const [status, setStatus] = useState('Initializing...');
-  const [logs, setLogs] = useState<string[]>([]);
-  const [vscode, setVscode] = useState<VSCodeAPI | null>(null);
-  const [message, setMessage] = useState('');
-  const [isDark, setIsDark] = useState(true);
-  const [connectionState, setConnectionState] = useState<ConnectionState>(connectionMonitor.getState());
-  const [reconnectProgress, setReconnectProgress] = useState<{ attempt: number; delay: number } | null>(null);
-  const [adaptiveMode, setAdaptiveMode] = useState<'full' | 'reduced' | 'minimal'>('full');
-
-  const log = (msg: string) => {
-    const timestamp = new Date().toISOString();
-    setLogs(prev => [...prev, `${timestamp} - ${msg}`]);
-  };
-
-  const updateAdaptiveMode = (state: ConnectionState) => {
-    if (!state.isConnected) {
-      setAdaptiveMode('minimal');
-      return;
-    }
-
-    if (state.bandwidth === 'low' || state.connectionQuality === 'poor') {
-      setAdaptiveMode('minimal');
-    } else if (state.bandwidth === 'medium' || state.connectionQuality === 'good') {
-      setAdaptiveMode('reduced');
-    } else {
-      setAdaptiveMode('full');
-    }
-  };
-
-  const sendMessage = () => {
-    if (message.trim()) {
-      const messageData = {
-        command: 'testMessage',
-        data: message.trim(),
-        timestamp: Date.now()
-      };
-
-      const sent = connectionMonitor.sendMessage(messageData);
-      if (sent) {
-        log(`Sent: ${message.trim()}`);
-      } else {
-        log(`Queued: ${message.trim()} (will send when connected)`);
-      }
-      setMessage('');
-    }
-  };
-=======
   const styles = useStyles();
   const currentView = useCurrentView();
   const isWorkspaceOpen = useIsWorkspaceOpen();
   const { setWorkspaceOpen, setCurrentView, setFirstRunComplete } = useAppStore();
->>>>>>> a2c330ea
 
   // Initialize VS Code API and set up message listeners
   useEffect(() => {
@@ -107,25 +58,11 @@
       setFirstRunComplete(true);
     });
 
-<<<<<<< HEAD
-    const unsubscribeError = connectionMonitor.on('error', (event: ConnectionEvent) => {
-      setConnectionState(connectionMonitor.getState());
-      log(`Connection error: ${event.data.message}`);
-    });
-
-    const unsubscribeHeartbeat = connectionMonitor.on('heartbeat', (_event: ConnectionEvent) => {
-      const newState = connectionMonitor.getState();
-      setConnectionState(newState);
-
-      // Update adaptive mode based on connection quality and bandwidth
-      updateAdaptiveMode(newState);
-=======
     // Handle initial state message from extension
     const unsubscribeInitial = onMessageCommand('initialState', (data) => {
       if (data?.data?.isWorkspaceOpen !== undefined) {
         setWorkspaceOpen(!!data.data.isWorkspaceOpen);
       }
->>>>>>> a2c330ea
     });
 
     // Request initial state from extension (support multiple endpoints)
@@ -171,146 +108,6 @@
   };
 
   return (
-<<<<<<< HEAD
-    <FluentProvider theme={isDark ? webDarkTheme : webLightTheme}>
-      <div style={{ padding: '16px', height: '100vh', overflow: 'auto' }}>
-        <Card>
-          <CardHeader
-            header={<Text weight="semibold">React Webview Test</Text>}
-            action={
-              <Button
-                size="small"
-                onClick={() => setIsDark(!isDark)}
-              >
-                {isDark ? 'Light' : 'Dark'}
-              </Button>
-            }
-          />
-          
-          <div style={{ padding: '16px' }}>
-            <div style={{
-              padding: '8px 12px',
-              borderRadius: '4px',
-              margin: '8px 0',
-              backgroundColor: status.includes('successfully') ? '#063b49' :
-                             status.includes('Error') ? '#5a1d1d' : '#664d00',
-              border: `1px solid ${status.includes('successfully') ? '#007acc' :
-                                 status.includes('Error') ? '#be1100' : '#ffcc00'}`
-            }}>
-              <Body1>Status: {status}</Body1>
-            </div>
-
-            {/* Connection Status */}
-            {/* Adaptive Mode Indicator */}
-            <div style={{
-              padding: '8px 12px',
-              borderRadius: '4px',
-              margin: '8px 0',
-              backgroundColor: adaptiveMode === 'full' ? '#063b49' :
-                             adaptiveMode === 'reduced' ? '#664d00' : '#5a1d1d',
-              border: `1px solid ${adaptiveMode === 'full' ? '#007acc' :
-                                 adaptiveMode === 'reduced' ? '#ffcc00' : '#be1100'}`
-            }}>
-              <Body1>UI Mode: {adaptiveMode} (optimized for {connectionState.bandwidth} bandwidth)</Body1>
-            </div>
-
-            <div style={{ display: 'flex', gap: '12px', margin: '8px 0', flexWrap: 'wrap' }}>
-              <div style={{
-                padding: '4px 8px',
-                borderRadius: '12px',
-                backgroundColor: connectionState.isConnected ? '#063b49' : '#5a1d1d',
-                border: `1px solid ${connectionState.isConnected ? '#007acc' : '#be1100'}`
-              }}>
-                <Caption1>{connectionState.isConnected ? '🟢 Connected' : '🔴 Disconnected'}</Caption1>
-              </div>
-
-              {connectionState.isConnected && adaptiveMode !== 'minimal' && (
-                <>
-                  <div style={{
-                    padding: '4px 8px',
-                    borderRadius: '12px',
-                    backgroundColor: connectionState.connectionQuality === 'excellent' ? '#063b49' :
-                                   connectionState.connectionQuality === 'good' ? '#664d00' : '#5a1d1d',
-                    border: `1px solid ${connectionState.connectionQuality === 'excellent' ? '#007acc' :
-                                       connectionState.connectionQuality === 'good' ? '#ffcc00' : '#be1100'}`
-                  }}>
-                    <Caption1>Quality: {connectionState.connectionQuality}</Caption1>
-                  </div>
-
-                  {adaptiveMode === 'full' && (
-                    <div style={{
-                      padding: '4px 8px',
-                      borderRadius: '12px',
-                      backgroundColor: '#664d00',
-                      border: '1px solid #ffcc00'
-                    }}>
-                      <Caption1>Latency: {connectionState.latency}ms</Caption1>
-                    </div>
-                  )}
-
-                  <div style={{
-                    padding: '4px 8px',
-                    borderRadius: '12px',
-                    backgroundColor: connectionState.bandwidth === 'high' ? '#063b49' :
-                                   connectionState.bandwidth === 'medium' ? '#664d00' : '#5a1d1d',
-                    border: `1px solid ${connectionState.bandwidth === 'high' ? '#007acc' :
-                                       connectionState.bandwidth === 'medium' ? '#ffcc00' : '#be1100'}`
-                  }}>
-                    <Caption1>Bandwidth: {connectionState.bandwidth}</Caption1>
-                  </div>
-                </>
-              )}
-
-              {reconnectProgress && (
-                <div style={{
-                  padding: '4px 8px',
-                  borderRadius: '12px',
-                  backgroundColor: '#664d00',
-                  border: '1px solid #ffcc00'
-                }}>
-                  <Caption1>Reconnecting... ({reconnectProgress.attempt})</Caption1>
-                </div>
-              )}
-            </div>
-            
-            <div style={{ display: 'flex', gap: '8px', margin: '16px 0', alignItems: 'center' }}>
-              <Input
-                value={message}
-                onChange={(_, data) => setMessage(data.value)}
-                onKeyDown={handleKeyPress}
-                placeholder="Type a test message"
-                style={{ flex: 1 }}
-              />
-              
-              <Button
-                appearance="primary"
-                disabled={!vscode || !message.trim()}
-                onClick={sendMessage}
-              >
-                Send Message
-              </Button>
-            </div>
-            
-            <div style={{ marginTop: '16px' }}>
-              <Text weight="semibold">Logs:</Text>
-              <div style={{
-                backgroundColor: '#0f0f0f',
-                border: '1px solid #3c3c3c',
-                borderRadius: '4px',
-                padding: '8px',
-                maxHeight: '200px',
-                overflowY: 'auto',
-                marginTop: '8px'
-              }}>
-                <Caption1 style={{ fontFamily: 'monospace', whiteSpace: 'pre-wrap' }}>
-                  {logs.join('\n')}
-                </Caption1>
-              </div>
-            </div>
-          </div>
-        </Card>
-      </div>
-=======
     <FluentProvider theme={theme}>
       <ErrorBoundary
         fallbackMessage="The Code Context Engine encountered an unexpected error."
@@ -324,7 +121,6 @@
           {renderCurrentView()}
         </div>
       </ErrorBoundary>
->>>>>>> a2c330ea
     </FluentProvider>
   );
 }
